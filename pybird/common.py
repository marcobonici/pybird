--- conflicted
+++ resolved
@@ -263,23 +263,12 @@
             slogmask = np.where((slog > slin[-1]) | (slog < slin[0]))[0]
             self.s = np.unique(np.sort(np.concatenate((slog[slogmask], slin))))
         else:
-<<<<<<< HEAD
             if self.optiresum: self.s = np.arange(40., 200., 1./accboost)
             else: self.s = sbird # accuracy for Pk resummation here could be boosted, however compared to thin s computation the relative diffs. on ell=0,2 at ~0.02%, 0.1%, resp., up to k ~ 0.5
         self.Ns = self.s.shape[0]
         
         if kmax: 
             self.kmin = kmin # no support for kmin: keep default
-=======
-            if self.optiresum is True:
-                self.s = np.arange(40.0, 200.0, 1.0 / accboost)
-            else:
-                self.s = sbird
-        self.Ns = self.s.shape[0]
-
-        if kmax is not None:
-            self.kmin = kmin  # no support for kmin: keep default
->>>>>>> e1b59122
             self.kmax = kmax
             self.k = kbird
             if self.kmax > kbird[-1]:
@@ -292,7 +281,6 @@
             self.Nk = self.k.shape[0]
 
         # for resummation
-<<<<<<< HEAD
         if self.with_cf: self.NIR = 20
         elif self.Nl == 3 or self.kmax > 0.25: 
             if self.kmax < 0.45: self.NIR = 16
@@ -302,23 +290,6 @@
         if self.NIR == 16: self.Na = 3
         elif self.NIR == 20: self.Na = 3
         elif self.NIR == 8: self.Na = 2
-=======
-        if self.with_cf:
-            self.NIR = 20
-        elif self.Nl is 3 or self.kmax > 0.25:
-            # self.NIR = 16
-            if self.kmax < 0.45: self.NIR = 16
-            else: self.NIR = 20
-        else:
-            self.NIR = 8
-
-        if self.NIR is 16:
-            self.Na = 3
-        elif self.NIR is 20:
-            self.Na = 3
-        elif self.NIR is 8:
-            self.Na = 2
->>>>>>> e1b59122
 
         self.Nn = self.NIR * self.Na * 2
 
