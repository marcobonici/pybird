import os
import numpy as np
from copy import deepcopy
<<<<<<< HEAD
from scipy.interpolate import interp1d
from scipy.fftpack import dst

from pybird.common import Common, co
from pybird.bird import Bird
from pybird.nonlinear import NonLinear
from pybird.nnlo import NNLO_higher_derivative, NNLO_counterterm
from pybird.resum import Resum
from pybird.projection import Projection
from pybird.greenfunction import GreenFunction
from pybird.fourier import FourierTransform
from pybird.matching import Matching

# ### dev mode ###
# import importlib, pybird
# importlib.reload(pybird.common)
# from pybird.common import Common, co
# importlib.reload(pybird.bird)
# from pybird.bird import Bird
# importlib.reload(pybird.nonlinear)
# from pybird.nonlinear import NonLinear
# importlib.reload(pybird.resum)
# from pybird.resum import Resum
# importlib.reload(pybird.matching)
# from pybird.matching import Matching

# # import pdb; pdb.set_trace()
# ################
=======
from scipy.interpolate import splrep, splev, interp1d, RegularGridInterpolator, LinearNDInterpolator, InterpolatedUnivariateSpline
import time
from scipy.special import loggamma
from scipy.misc import derivative
from abc import ABC
from scipy.stats import linregress

# from . common import Common, co
# from . bird import Bird
# from . nonlinear import NonLinear
# from . resum import Resum
# from . projection import Projection
# from . greenfunction import GreenFunction
# from . fourier import FourierTransform

# import importlib, sys
# importlib.reload(sys.modules['common'])
# importlib.reload(sys.modules['bird'])
# importlib.reload(sys.modules['nonlinear'])
# importlib.reload(sys.modules['nnlo'])
# importlib.reload(sys.modules['resum'])
# importlib.reload(sys.modules['projection'])
# importlib.reload(sys.modules['greenfunction'])
# importlib.reload(sys.modules['fourier'])
# importlib.reload(sys.modules['eisensteinhu'])

from .common import Common, co
from .bird import Bird
from .nonlinear import NonLinear
from .nnlo import NNLO_higher_derivative, NNLO_counterterm
from .resum import Resum
from .projection import Projection
from .greenfunction import GreenFunction
from .eisensteinhu import EisensteinHu
from .matching import Matching
>>>>>>> e1b59122


class Correlator(object):
    def __init__(self, config_dict=None, load_engines=True):

        self.cosmo_catalog = {
            "P11": Option(
                "P11", (list, np.ndarray), description="Linear matter power spectrum in [Mpc/h]^3", default=None
            ),
            "k11": Option(
                "k11", (list, np.ndarray), description="k-array in [h/Mpc] on which P11 is evaluated", default=None
            ),
            "D": Option(
                "D",
                (float, list, np.ndarray),
                description="Scale independent growth function. To specify if 'skycut' > 1 or 'with_nonequal_time' / 'with_redshift_bin' is True.",
                default=None,
            ),
            "f": Option(
                "f",
                (float, list, np.ndarray),
                description="Scale independent growth rate (for RSD). Automatically set to 0 for 'output': 'm__'.",
                default=None,
            ),
            "bias": Option(
                "bias",
                (dict, list, np.ndarray),
                description="EFT parameters in dict = \{ 'b1', 'b2', 'b3', 'b4', 'cct', 'cr1', 'cr2', 'ce0', 'ce1', 'ce2' \}.",
                default=None,
            ),
            "Omega0_m": Option(
                "Omega0_m",
                float,
                description="Fractional matter abundance at present time. To specify for exact time dependence.",
                default=None,
            ),
            "w0_fld": Option(
                "w0_fld",
                float,
                description="Dark energy equation of state parameter. To specify for exact time dependence if varied (otherwise w0 = -1).",
                default=None,
            ),
            "z": Option(
                "z",
                (float, list, np.ndarray),
                description="Effective redshift(s). Should match the number of skycuts. To specify for exact time dependence.",
                default=None,
            ),
            "DA": Option(
                "DA",
                (float, list, np.ndarray),
                description="Angular distance times H_0. To specify if 'with_AP' is True.",
                default=None,
            ),
            "H": Option(
                "H",
                (float, list, np.ndarray),
                description="Hubble parameter by H_0. To specify if 'with_AP' is True.",
                default=None,
            ),
            "Dz": Option(
                "Dz",
                (list, np.ndarray),
                description="Scale independent growth function over redshift bin. To specify if 'with_redshift_bin' is True.",
                default=None,
            ),
            "fz": Option(
                "fz",
                (list, np.ndarray),
                description="Scale independent growth rate over redshift bin. To specify if 'with_redshift_bin' is True.",
                default=None,
            ),
            "rz": Option(
                "rz",
                (list, np.ndarray),
                description="Comoving distance in [Mpc/h] over redshift bin. To specify if 'with_redshift_bin' or if 'output':'w'.",
                default=None,
            ),
            "D1": Option(
                "D1",
                float,
                description="Scale independent growth function at redshift z1. To specify if 'with_nonequal_time' is True.",
                default=None,
            ),
            "D2": Option(
                "D2",
                float,
                description="Scale independent growth function at redshift z2. To specify if 'with_nonequal_time' is True.",
                default=None,
            ),
            "f1": Option(
                "f1",
                float,
                description="Scale independent growth rate at redshift z1. To specify if 'with_nonequal_time' is True.",
                default=None,
            ),
            "f2": Option(
                "f2",
                float,
                description="Scale independent growth rate at redshift z2. To specify if 'with_nonequal_time' is True.",
                default=None,
            ),
            "EH": Option(
                "EH",
                dict,
                description="Cosmological parameters for Eisenstein-Hu power spectrum. To specify if 'with_nnlo_counterterm' is True.",
                default=None,
            ),
            "Psmooth": Option("Psmooth", (list, np.ndarray),
                description="Smooth power spectrum. To specify if \'with_nnlo_counterterm\' is True.",
                default=None) ,
            "pk_lin_2": Option("pk_lin_2", (list, np.ndarray),
                description="Alternative linear matter power spectrum in [Mpc/h]^3 replacing \'pk_lin\' in the internal loop integrals (and resummation)",
                default=None) ,
        }

        self.config_catalog = {
            "output": Option(
                "output",
                str,
                ["bPk", "bCf", "mPk", "mCf", "bmPk", "bmCf"],
                description="Correlator: biased tracers / matter / biased tracers-matter -- power spectrum / correlation function.",
                default="bPk",
            ),
            "multipole": Option(
                "multipole",
                int,
                [0, 2, 3],
                description="Number of multipoles. 0: real space. 2: monopole + quadrupole. 3: monopole + quadrupole + hexadecapole.",
                default=2,
            ),
            "wedge": Option("wedge", int, description="Number of wedges. 0: compute multipole instead. ", default=0),
            "wedges_bounds": Option(
                "wedges_bounds",
                (list, np.ndarray),
                description="Wedges bounds: [0, a_1, ..., a_{n-1}, 1], n: number of wedges, such that 0 < mu < a_1, ..., a_{n-1} < mu < 1. Default: equi-spaced between 0 and 1.",
                default=None,
            ),
            "skycut": Option("skycut", int, description="Number of skycuts.", default=1),
            "with_time": Option(
                "with_time",
                bool,
                description="Time (in)dependent evaluation (for multi skycuts / redshift bin). For 'with_redshift_bin': True, or 'skycut' > 1, automatically set to False.",
                default=True,
            ),
            "z": Option(
                "z",
                (float, list, np.ndarray),
                description="Effective redshift(s). Should match the number of skycuts.",
                default=None,
            ),
            "km": Option("km", float, description="Inverse galaxy spatial extension scale in [h/Mpc].", default=1.0),
            "nd": Option("nd", float, description="Mean galaxy density", default=3e-4),
            "with_stoch": Option("with_stoch", bool, description="With stochastic terms.", default=False),
            "with_bias": Option(
                "with_bias",
                bool,
                description="Bias (in)dependent evalution. Automatically set to False for 'with_time': False.",
                default=False,
            ),
            "with_exact_time": Option(
                "with_exact_time", bool, description="Exact time dependence or EdS approximation.", default=False
            ),
            "with_redshift_bin": Option(
                "with_redshift_bin",
                bool,
                description="Account for the galaxy count distribution over a redshift bin.",
                default=False,
            ),
            "zz": Option(
                "zz",
                (list, np.ndarray),
                description="Array of redshift points inside a redshift bin. For multi skycuts, a list of arrays should be provided.",
                default=None,
            ),
            "nz": Option(
                "nz",
                (list, np.ndarray),
                description="Galaxy counts distribution over a redshift bin. For multi skycuts, a list of arrays should be provided.",
                default=None,
            ),
            "kmax": Option("kmax", float, description="kmax in [h/Mpc] for 'output': '_Pk'", default=0.25),
            #             "smin": Option("smin", float,
            #                 description="smin in [Mpc/h] for \'output\': \'_Cf\'",
            #                 default=1.) ,
            "accboost": Option("accboost", int, [1, 2, 3], description="Sampling accuracy boost.", default=1),
            "optiresum": Option(
                "optiresum",
                bool,
                description="True: Resumming only with the BAO peak. False: Resummation on the full correlation function.",
                default=False,
            ),
            "xdata": Option("xdata", (np.ndarray, list), description="Array of data points.", default=None),
            "with_resum": Option("with_resum", bool, description="Apply IR-resummation.", default=True),
            "with_AP": Option(
                "with_AP",
                bool,
                description="Apply Alcock Paczynski effect. Automatically set to False for 'output': 'w'.",
                default=False,
            ),
            "DA_AP": Option(
                "DA_AP",
                (float, list, np.ndarray),
                description="Fiducial angular diameter distance times H_0. A list can be provided for multi skycuts. If only one value is passed, use it for all skycuts.",
                default=None,
            ),
            "H_AP": Option(
                "H_AP",
                (float, list, np.ndarray),
                description="Fiducial Hubble parameter by H_0. A list can be provided for multi skycuts. If only one value is passed, use it for all skycuts.",
                default=None,
            ),
            "with_window": Option(
                "window",
                bool,
                description="Apply mask. Automatically set to False for 'output': 'w' or '_Cf'.",
                default=False,
            ),
            "windowPk": Option(
                "windowPk",
                (str, list),
                description="Path to Fourier convolution window file for 'output': '_Pk'. If not provided, read 'windowCf', precompute the Fourier one and save it here.",
                default=None,
            ),
            "windowCf": Option(
                "windowCf",
                (str, list),
                description="Path to configuration space window file with columns: s [Mpc/h], Q0, Q2, Q4. A list can be provided for multi skycuts. Put 'None' for each skycut without window.",
                default=None,
            ),
            "with_binning": Option(
                "with_binning", bool, description="Apply binning for linear-spaced data bins.", default=False
            ),
            "with_fibercol": Option(
                "with_fibercol", bool, description="Apply fiber collision effective window corrections.", default=False
            ),
            "with_nnlo_higher_derivative": Option(
                "with_nnlo_higher_derivative",
                bool,
                description="With next-to-next-to-leading estimate k^2 P1loop.",
                default=False,
            ),
            "with_nnlo_counterterm": Option(
                "with_nnlo_counterterm",
                bool,
                description="With next-to-next-to-leading counterterm k^4 P11.",
                default=False,
            ),
            "with_tidal_alignments": Option(
                "with_tidal_alignments",
                bool,
                description="With tidal alignements: bq * (\mu^2 - 1/3) \delta_m ",
                default=False,
            ),
            "with_quintessence": Option(
                "with_quintessence", bool, description="Clustering quintessence.", default=False
            ),
            "with_nonequal_time": Option(
                "with_nonequal_time",
                bool,
                description="Non equal time correlator. Automatically set to 'with_time' to False ",
                default=False,
            ),
            "z1": Option(
                "z1", (float, list, np.ndarray), description="Redshift z_1 for non equal time correlator.", default=None
            ),
            "z2": Option(
                "z2", (float, list, np.ndarray), description="Redshift z_2 for non equal time correlator.", default=None
            ),
            "corr_convert": Option(
                "corr_convert", bool, description = "Hankel transform the power spectrum to correlation function.", default=False),
            "kr": Option("kr", float,
                description="Inverse velocity product renormalization scale in [h/Mpc].",
                default=0.25) ,
            "eft_basis": Option("eft_basis", str,
                description="Basis of EFT parameters: \'eftoflss\' (default), \'westcoast\', or \'eastcoast\'. See cosmology command \'bias\' for more details.",
                default="eftoflss") ,
            "keep_loop_pieces_independent": Option("keep_loop_pieces_independent", bool,
                description="keep the loop pieces 13 and 22 independent (mainly for debugging)",
                default=False) ,
            "with_uvmatch_2": Option("with_uvmatch_2", bool,
                description="In case two linear power spectra \`pk_lin\` and \`pk_lin_2\` are provided (see description in cosmo_catalog), match the UV as in the case if only \`pk_lin\` would be provided. Implemented only for output=\`Pk\`. ",
                default=False) ,
            "fftbias": Option("fftbias", float,
                description="real power bias for fftlog decomposition of pk_lin (usually to keep to default value)",
                default=-1.6) ,
            "fftaccboost": Option("fftaccboost", int, [1, 2, 3],
                description="FFTLog accuracy boost factor. Default FFTLog sampling : NFFT ~ 256. ",
                default=1) ,
        }

        if config_dict is not None:
            self.set(config_dict, load_engines=load_engines)

    def info(self, description=True):

        for on in ["config", "cosmo"]:

            print("\n")
            if on is "config":
                print("Configuration commands [.set(config_dict)]")
                print("----------------------")
                catalog = self.config_catalog
            elif on is "cosmo":
                print("Cosmology commands [.compute(cosmo_dict)]")
                print("------------------")
                catalog = self.cosmo_catalog

            for (name, config) in zip(catalog, catalog.values()):
                if config.list is None:
                    print("'%s': %s" % (name, typename(config.type)))
                else:
                    print("'%s': %s ; options: %s" % (name, typename(config.type), config.list))
                if description:
                    print("    - %s" % config.description)
                    print("    * default: %s" % config.default)

    def set(self, config_dict, load_engines=True):

        # Reading config provided by user
        self.__read_config(config_dict)

        # Setting no-optional config
        self.config["smin"] = 1.0
        self.config["smax"] = 1000.0
        self.config["kmin"] = 0.001

        # Checking for config conflict
        self.__is_config_conflict()
        
        # print(self.config['with_cf'])
        
        # Setting list of EFT parameters required by the user to provide later
        self.__set_eft_parameters_list()
        
        # Loading PyBird engines
        self.__load_engines(load_engines=load_engines)

    def compute(self, cosmo_dict, module=None, Templatefit = False, corr_convert = False):

        cosmo_dict_local = cosmo_dict.copy()
        

        if module == "class":
            cosmo_dict_class = self.setcosmo(cosmo_dict, module="class")
            cosmo_dict_local.update(cosmo_dict_class)

        self.__read_cosmo(cosmo_dict_local)
        self.__is_cosmo_conflict()
        
        if (corr_convert == True):
            self.kmode = np.logspace(np.log10(self.co.kmin), np.log10(40.0), 10000)
            # self.dist = np.logspace(0.0, 3.0, 5000)
            self.pk2xi_0 = PowerToCorrelationSphericalBessel(qs=self.kmode, ell=0)
            self.pk2xi_2 = PowerToCorrelationSphericalBessel(qs=self.kmode, ell=2)
            self.pk2xi_4 = PowerToCorrelationSphericalBessel(qs=self.kmode, ell=4)
            self.kmode_in = self.kmode[np.where(self.kmode <= 0.5)[0]]
            self.kmode_out = self.kmode[np.where(self.kmode > 0.5)[0]]
        
        # if Shapefit == True:
        #     self.setShapefit_full(self.cosmo['P11'], kmode = self.cosmo['k11'], init = True)
        # else:
        if self.config["skycut"] == 1:
            self.bird = Bird(
                self.cosmo,
                with_bias=self.config["with_bias"],
                with_stoch=self.config["with_stoch"],
                with_nnlo_counterterm=self.config["with_nnlo_counterterm"],
                eft_basis=self.config["eft_basis"],
                co=self.co,
            )
            # if (
            #     self.config["with_nnlo_higher_derivative"] or self.config["with_nnlo_counterterm"]
            # ):  # we use Eisenstein-Hu power spectrum because we don't want spurious BAO signals
            #     EH = EisensteinHu(self.cosmo["EH"])
            #     PEH = EH.__call__(self.bird.kin)
            #     PEH_interp = interp1d(np.log(self.bird.kin), np.log(PEH), fill_value="extrapolate")
            #     if self.config[
            #         "with_nnlo_higher_derivative"
            #     ]:  # we get a bird correlator on EH PS. Most of the corrections are not applied since they are negligible on the nnlo
            #         self.birdEH = deepcopy(self.bird)
            #         self.birdEH.Pin = PEH
            #         self.nonlinear.PsCf(self.birdEH)
            #         if self.config["with_bias"]:
            #             self.birdEH.setPsCf(self.bias)
            #         else:
            #             self.birdEH.setPsCfl()
            #         if self.config["wedge"] != 0:
            #             self.projection.Wedges(self.birdEH)  # This has not been checked
            #         if self.config["with_binning"]:
            #             self.projection.xbinning(self.birdEH)
            #         else:
            #             self.projection.xdata(self.birdEH)
            #     if self.config["with_nnlo_counterterm"]:
            #         if self.config["with_cf"]:
            #             self.nnlo_counterterm.Cf(self.bird, PEH_interp)
            #         else:
            #             self.nnlo_counterterm.Ps(self.bird, PEH_interp)
            if self.config["with_nnlo_counterterm"]: # we use smooth power spectrum since we don't want spurious BAO signals
                ilogPsmooth = interp1d(np.log(self.bird.kin), np.log(self.cosmo["Psmooth"]), fill_value='extrapolate')
                if self.config["with_cf"]: self.nnlo_counterterm.Cf(self.bird, ilogPsmooth)
                else: self.nnlo_counterterm.Ps(self.bird, ilogPsmooth)
            self.nonlinear.PsCf(self.bird)
            if self.config["with_uvmatch_2"]: self.matching.Ps(self.bird) 
            if self.config["with_bias"]:
                self.bird.setPsCf(self.bias)
            else:
                self.bird.setPsCfl()
            if self.config["with_nonequal_time"]:
                self.bird.settime(self.cosmo)  # set D1*D2 / D1**2*D2**2 / 0.5 (D1**2*D2 + D2**2*D1) on 11 / 22 / 13
            if self.config["with_resum"]:
                if self.config["with_cf"]:
                    self.resum.PsCf(self.bird)
                else:
                    if Templatefit == False:
                        self.resum.Ps(self.bird)
                        # np.save('IRPs11_8.npy', self.bird.IRPs11)
                        # np.save('IRPsct_8.npy', self.bird.IRPsct)
                        # np.save('IRPsloop_8.npy', self.bird.IRPsloop)
                    else:
                        # P11l, Pctl, Ploopl, IRPs11, IRPsct, IRPsloop = self.bird.setShapefit(0.0, xdata=self.co.k)
                        # # print(np.min(IRPs11), np.max(IRPs11), np.min(IRPsct), np.max(IRPsct), np.min(IRPsloop), np.max(IRPsloop))
                        # self.IRPs11_new, self.IRPsct_new, self.IRPsloop_new = self.resum.IRPs(self.bird, IRPs_all=[IRPs11, IRPsct, IRPsloop])
                        self.resum.Ps(self.bird, setPs=False, init=True, makeQ = False)
                        
                        # ratioes = np.linspace(-0.15, 0.15, 101)
                        # self.bird.IRPs11_interp = interp1d(ratioes, np.load('IRPs11_interp.npy'), axis = 0, bounds_error=True, kind = 'cubic')
                        # self.bird.IRPsct_interp = interp1d(ratioes, np.load('IRPsct_interp.npy'), axis = 0, bounds_error=True, kind = 'cubic')
                        # self.bird.IRPsloop_interp = interp1d(ratioes, np.load('IRPsloop_interp.npy'), axis = 0, bounds_error=True, kind = 'cubic')
                        # print(np.max(self.bird.IRPs11/self.bird.IRPs11_interp(0.0)))
                        # print(np.max(self.bird.IRPsct/self.bird.IRPsct_interp(0.0)))
                        # print(np.max(self.bird.IRPsloop/self.bird.IRPsloop_interp(0.0)))
                        # np.save('IRPs11_fid.npy', self.bird.IRPs11)
                        # np.save('IRPsct_fid.npy', self.bird.IRPsct)
                        # np.save('IRPsloop_fid.npy', self.bird.IRPsloop)
                        # raise ValueError('Test completed.')
                        
                        # self.resum.IRPs(self.bird)
                        # P11l, Pctl, Ploopl, self.IRPs11_new, self.IRPsct_new, self.IRPsloop_new = self.bird.setShapefit(0.0, xdata=self.co.k)
                        # print("New Shapefit")
                        
                        
                        # self.resum.Ps(self.bird, setPs=False)
                        # self.resum.IRPs(self.bird)
                        
            if self.config["with_redshift_bin"]:
                self.projection.redshift(
                    self.bird, self.cosmo["rz"], self.cosmo["Dz"], self.cosmo["fz"], pk=self.config["output"]
                )
            # print(np.shape(self.bird.P11l), np.shape(self.bird.Ploopl), np.shape(self.bird.Pctl), np.shape(self.bird.Pstl))
            if (self.config["with_AP"] == True and Templatefit == False):
                self.projection.AP(self.bird)
                # print(np.shape(self.bird.P11l), np.shape(self.bird.Ploopl), np.shape(self.bird.Pctl), np.shape(self.bird.Pstl))
            if (self.config["with_window"] == True and Templatefit == False):
                self.projection.Window(self.bird)
            if self.config["with_fibercol"]:
                self.projection.fibcolWindow(self.bird)
            if self.config["wedge"] != 0:
                self.projection.Wedges(self.bird)
            if (corr_convert == True and Templatefit == False):
                # # np.save('P11l.npy', self.bird.P11l)
                # # np.save('Ploopl.npy', self.bird.Ploopl)
                # # np.save('Pctl.npy', self.bird.Pctl)
                # # np.save('Pstl.npy', self.bird.Pstl)
                # # np.save('k.npy', self.co.k)
                
                # P11l_interp = interp1d(self.co.k, self.bird.P11l, kind = 'cubic', fill_value = 'extrapolate')(self.kmode)
                # Ploopl_interp = interp1d(self.co.k, self.bird.Ploopl, kind = 'cubic', fill_value = 'extrapolate')(self.kmode)
                # Pctl_interp = interp1d(self.co.k, self.bird.Pctl, kind = 'cubic', fill_value = 'extrapolate')(self.kmode)
                # Pstl_interp = interp1d(self.co.k, self.bird.Pstl, kind = 'cubic', fill_value = 'extrapolate')(self.kmode)
                
                # # np.save('P11l.npy', P11l_interp)
                # # np.save('Ploopl.npy', Ploopl_interp)
                # # np.save('Pctl.npy', Pctl_interp)
                # # np.save('Pstl.npy', Pstl_interp)
                # # np.save('k.npy', self.kmode)
                
                # damping = 3.5
                
                # P11l_mono_new = np.array([[self.pk2xi_0.__call__(self.kmode, P11l_interp[0, i], self.co.dist, damping=damping) for i in range(self.co.N11)]])
                # P11l_quad_new = np.array([[self.pk2xi_2.__call__(self.kmode, P11l_interp[1, i], self.co.dist, damping=damping) for i in range(self.co.N11)]])
                # P11l_hexa_new = np.array([[self.pk2xi_4.__call__(self.kmode, P11l_interp[2, i], self.co.dist, damping=damping) for i in range(self.co.N11)]])
                # self.bird.C11l = np.concatenate((P11l_mono_new, P11l_quad_new, P11l_hexa_new), axis = 0)
                
                # Ploopl_mono_new = np.array([[self.pk2xi_0.__call__(self.kmode, Ploopl_interp[0, i], self.co.dist, damping=damping) for i in range(self.co.Nloop)]])
                # Ploopl_quad_new = np.array([[self.pk2xi_2.__call__(self.kmode, Ploopl_interp[1, i], self.co.dist, damping=damping) for i in range(self.co.Nloop)]])
                # Ploopl_hexa_new = np.array([[self.pk2xi_4.__call__(self.kmode, Ploopl_interp[2, i], self.co.dist, damping=damping) for i in range(self.co.Nloop)]])
                # self.bird.Cloopl = np.concatenate((Ploopl_mono_new, Ploopl_quad_new, Ploopl_hexa_new), axis = 0)
                
                # Pctl_mono_new = np.array([[self.pk2xi_0.__call__(self.kmode, Pctl_interp[0, i], self.co.dist, damping=damping) for i in range(self.co.Nct)]])
                # Pctl_quad_new = np.array([[self.pk2xi_2.__call__(self.kmode, Pctl_interp[1, i], self.co.dist, damping=damping) for i in range(self.co.Nct)]])
                # Pctl_hexa_new = np.array([[self.pk2xi_4.__call__(self.kmode, Pctl_interp[2, i], self.co.dist, damping=damping) for i in range(self.co.Nct)]])
                # self.bird.Cctl = np.concatenate((Pctl_mono_new, Pctl_quad_new, Pctl_hexa_new), axis = 0)
                
                # Pstl_mono_new = np.array([[self.pk2xi_0.__call__(self.kmode, Pstl_interp[0, i], self.co.dist, damping=damping) for i in range(self.co.Nst)]])
                # Pstl_quad_new = np.array([[self.pk2xi_2.__call__(self.kmode, Pstl_interp[1, i], self.co.dist, damping=damping) for i in range(self.co.Nst)]])
                # Pstl_hexa_new = np.array([[self.pk2xi_4.__call__(self.kmode, Pstl_interp[2, i], self.co.dist, damping=damping) for i in range(self.co.Nst)]])
                # self.bird.Cstl = np.concatenate((Pstl_mono_new, Pstl_quad_new, Pstl_hexa_new), axis = 0)
                self.pk2xi_fun(bird=[self.bird.P11l, self.bird.Ploopl, self.bird.Pctl, self.bird.Pstl])
            
            # np.save('Plin_long.npy', self.bird.P11l)
            # np.save('Ploop_long.npy', self.bird.Ploopl)
            if (self.config["with_binning"] == True and Templatefit == False):
                self.projection.xbinning(self.bird)
            else:
                if Templatefit == False and corr_convert == False:
                    self.projection.xdata(self.bird)
                    
            # print(np.shape(self.bird.P11l), np.shape(self.bird.Ploopl), np.shape(self.bird.Pctl), np.shape(self.bird.Pstl))

        elif self.config["skycut"] > 1:
            if self.config["with_time"]:  # if all skycuts have same redshift
                cosmoi = deepcopy(self.cosmo)
                cosmoi["f"] = self.cosmo["f"][0]
                cosmoi["D"] = self.cosmo["D"][0]
                cosmoi["z"] = self.config["z"][0]
                if self.config["with_AP"]:
                    cosmoi["DA"] = self.cosmo["DA"][0]
                    cosmoi["H"] = self.cosmo["H"][0]
                self.bird = Bird(
                    cosmoi,
                    with_bias=False,
                    with_stoch=self.config["with_stoch"],
                    with_nnlo_counterterm=self.config["with_nnlo_counterterm"],
                    co=self.co,
                )
                if (
                    self.config["with_nnlo_higher_derivative"] or self.config["with_nnlo_counterterm"]
                ):  # this works only if the skycut has same redshift
                    EH = EisensteinHu(self.cosmo["EH"])
                    PEH = EH.__call__(self.bird.kin)
                    PEH_interp = interp1d(np.log(self.bird.kin), np.log(PEH), fill_value="extrapolate")
                    if self.config["with_nnlo_higher_derivative"]:
                        self.birdEH = deepcopy(self.bird)
                        self.birdEH.Pin = PEH
                        self.nonlinear.PsCf(self.birdEH)
                        self.birdEH.setPsCfl()
                        self.birdsEH = []
                        for i in range(self.config["skycut"]):
                            birdEH_local = deepcopy(self.birdEH)
                            if self.config["wedge"] != 0:
                                self.projection[i].Wedges(birdEH_local)  # This has not been checked
                            if self.config["with_binning"]:
                                self.projection[i].xbinning(birdEH_local)
                            else:
                                self.projection[i].xdata(birdEH_local)
                            self.birdsEH.append(birdEH_local)
                    if self.config["with_nnlo_counterterm"]:
                        if self.config["with_cf"]:
                            self.nnlo_counterterm.Cf(self.bird, PEH_interp)
                        else:
                            self.nnlo_counterterm.Ps(self.bird, PEH_interp)
                self.nonlinear.PsCf(self.bird)
                self.bird.setPsCfl()
                if self.config["with_resum"]:
                    if self.config["with_cf"]:
                        self.resum.PsCf(self.bird)
                    else:
                        if Templatefit == False:
                            self.resum.Ps(self.bird)
                        else:
                            # self.resum.Ps(self.bird, setPs=False)
                            
                            P11l, Pctl, Ploopl, IRPs11, IRPsct, IRPsloop = self.bird.setShapefit(0.0, xdata=self.co.k)
                            self.bird.IRPs11_new, self.bird.IRPsct_new, self.bird.IRPsloop_new = self.resum.IRPs(self.bird, IRPs_all=[IRPs11, IRPsct, IRPsloop])
                            
                self.birds = [deepcopy(self.bird) for i in range(self.config["skycut"])]

            else:
                self.birds = []
                cosmoi = deepcopy(self.cosmo)

                def mycycle(skycut, first=0, L=None):
                    if L is None:
                        L = [i for i in range(skycut)]
                    if (skycut % 2) == 0:
                        first = skycut // 2
                    else:
                        if first == 0:
                            first = (skycut + 1) // 2
                        else:
                            first = skycut // 2
                    return [item for i, item in enumerate(L + L) if i < skycut + first and first <= i]

                zbins = mycycle(self.config["skycut"], first=2)  # cycle to get the middle redshift

                for i in zbins:
                    cosmoi["f"], cosmoi["D"], cosmoi["z"] = self.cosmo["f"][i], self.cosmo["D"][i], self.config["z"][i]
                    if self.config["with_AP"]:
                        cosmoi["DA"], cosmoi["H"] = self.cosmo["DA"][i], self.cosmo["H"][i]

                    if i == zbins[0]:
                        self.bird = Bird(
                            cosmoi,
                            with_bias=False,
                            with_stoch=self.config["with_stoch"],
                            with_nnlo_counterterm=self.config["with_nnlo_counterterm"],
                            co=self.co,
                        )
                        self.nonlinear.PsCf(self.bird)
                        self.bird.setPsCfl()
                        if self.config["with_resum"]:
                            if Templatefit == False:
                                self.resum.Ps(self.bird, makeIR=True, makeQ=True, setPs=False)
                        self.birds.append(self.bird)
                    else:
                        birdi = deepcopy(self.bird)
                        birdi.settime(cosmoi)  # set new cosmo (in particular, f), and rescale by (Dnew/Dold)**(2p)
                        if self.config["with_resum"]:
                            if self.config["with_cf"]:
                                self.resum.PsCf(birdi, makeIR=False, makeQ=True, setPs=False, setCf=True)
                            # else:
                            #     self.resum.Ps(birdi, makeIR=False, makeQ=True, setPs=True)
                            else:
                                if Templatefit == False:
                                    self.resum.Ps(birdi, makeIR=False, makeQ=True, setPs=True)
                                else:
                                    # self.resum.Ps(birdi, makeIR=False, makeQ=True, setPs=False)
                                    P11l, Pctl, Ploopl, IRPs11, IRPsct, IRPsloop = birdi.setShapefit(0.0, xdata=self.co.k)
                                    birdi.IRPs11_new, birdi.IRPsct_new, birdi.IRPsloop_new = self.resum.IRPs(birdi, IRPs_all=[IRPs11, IRPsct, IRPsloop])
                                    # self.resum.IRPs(self.bird)
                        self.birds.append(birdi)

                if self.config["with_resum"]:
                    if self.config["with_cf"]:
                        self.resum.PsCf(self.birds[0], makeIR=False, makeQ=False, setPs=False, setCf=True)
                    # else:
                    #     self.resum.Ps(self.birds[0], makeIR=False, makeQ=False, setPs=True)
                    else:
                        if Templatefit == False:
                            self.resum.Ps(self.birds[0], makeIR=False, makeQ=False, setPs=True)
                        else:
                            # self.resum.Ps(self.birds[0], makeIR=False, makeQ=False, setPs=False)
                            P11l, Pctl, Ploopl, IRPs11, IRPsct, IRPsloop = self.birds[0].setShapefit(0.0, xdata=self.co.k)
                            self.birds[0].IRPs11_new, self.birds[0].IRPsct_new, self.birds[0].IRPsloop_new = self.resum.IRPs(self.birds[0], IRPs_all=[IRPs11, IRPsct, IRPsloop])
                            # self.resum.IRPs(self.bird)

                self.birds = mycycle(self.config["skycut"], first=0, L=self.birds)  # cycle back the birds

            for i in range(self.config["skycut"]):
                if self.config["with_redshift_bin"] and self.config["nz"][i] is not None:
                    self.projection[i].redshift(
                        self.birds[i],
                        self.cosmo["rz"][i],
                        self.cosmo["Dz"][i],
                        self.cosmo["fz"][i],
                        pk=self.config["output"],
                    )
                if (self.config["with_AP"] == True and Templatefit == False):
                    self.projection[i].AP(self.birds[i])
                if (self.config["with_window"] == True and Templatefit == False):
                    self.projection[i].Window(self.birds[i])
                if self.config["with_fibercol"]:
                    self.projection[i].fibcolWindow(self.birds[i])
                if self.config["wedge"] != 0:
                    self.projection[i].Wedges(self.birds[i])
                if (corr_convert == True and Templatefit == False):
                    # P11l_interp = interp1d(self.co.k, self.bird[i].P11l, kind = 'cubic', fill_value = 'extrapolate')(self.kmode)
                    # Ploopl_interp = interp1d(self.co.k, self.bird[i].Ploopl, kind = 'cubic', fill_value = 'extrapolate')(self.kmode)
                    # Pctl_interp = interp1d(self.co.k, self.bird[i].Pctl, kind = 'cubic', fill_value = 'extrapolate')(self.kmode)
                    # Pstl_interp = interp1d(self.co.k, self.bird[i].Pstl, kind = 'cubic', fill_value = 'extrapolate')(self.kmode)
                    
                    # damping = 0.25
                    
                    # P11l_mono_new = np.array([[self.pk2xi_0.__call__(self.kmode, P11l_interp[0, i], self.co.dist, damping=damping) for i in range(self.co.N11)]])
                    # P11l_quad_new = np.array([[self.pk2xi_2.__call__(self.kmode, P11l_interp[1, i], self.co.dist, damping=damping) for i in range(self.co.N11)]])
                    # P11l_hexa_new = np.array([[self.pk2xi_4.__call__(self.kmode, P11l_interp[2, i], self.co.dist, damping=damping) for i in range(self.co.N11)]])
                    # self.bird.C11l[i] = np.concatenate((P11l_mono_new, P11l_quad_new, P11l_hexa_new), axis = 0)
                    
                    # Ploopl_mono_new = np.array([[self.pk2xi_0.__call__(self.kmode, Ploopl_interp[0, i], self.co.dist, damping=damping) for i in range(self.co.Nloop)]])
                    # Ploopl_quad_new = np.array([[self.pk2xi_2.__call__(self.kmode, Ploopl_interp[1, i], self.co.dist, damping=damping) for i in range(self.co.Nloop)]])
                    # Ploopl_hexa_new = np.array([[self.pk2xi_4.__call__(self.kmode, Ploopl_interp[2, i], self.co.dist, damping=damping) for i in range(self.co.Nloop)]])
                    # self.bird.Cloopl[i] = np.concatenate((Ploopl_mono_new, Ploopl_quad_new, Ploopl_hexa_new), axis = 0)
                    
                    # Pctl_mono_new = np.array([[self.pk2xi_0.__call__(self.kmode, Pctl_interp[0, i], self.co.dist, damping=damping) for i in range(self.co.Nct)]])
                    # Pctl_quad_new = np.array([[self.pk2xi_2.__call__(self.kmode, Pctl_interp[1, i], self.co.dist, damping=damping) for i in range(self.co.Nct)]])
                    # Pctl_hexa_new = np.array([[self.pk2xi_4.__call__(self.kmode, Pctl_interp[2, i], self.co.dist, damping=damping) for i in range(self.co.Nct)]])
                    # self.bird.Cctl[i] = np.concatenate((Pctl_mono_new, Pctl_quad_new, Pctl_hexa_new), axis = 0)
                    
                    # Pstl_mono_new = np.array([[self.pk2xi_0.__call__(self.kmode, Pstl_interp[0, i], self.co.dist, damping=damping) for i in range(self.co.Nst)]])
                    # Pstl_quad_new = np.array([[self.pk2xi_2.__call__(self.kmode, Pstl_interp[1, i], self.co.dist, damping=damping) for i in range(self.co.Nst)]])
                    # Pstl_hexa_new = np.array([[self.pk2xi_4.__call__(self.kmode, Pstl_interp[2, i], self.co.dist, damping=damping) for i in range(self.co.Nst)]])
                    # self.bird.Cstl[i] = np.concatenate((Pstl_mono_new, Pstl_quad_new, Pstl_hexa_new), axis = 0)
                    self.pk2xi_fun(bird = [self.birds[i].P11l, self.birds[i].Ploopl, self.birds[i].Pctl, self.birds[i].Pstl], index=i)
                    
                
                if (self.config["with_binning"] == True and Templatefit == False):
                    if corr_convert == False:
                        self.projection[i].xbinning(self.birds[i])
                else:
                    # self.projection[i].xdata(self.birds[i])
                    if Templatefit == False and corr_convert == False:
                        self.projection.xdata(self.bird)
                        
    def pk2xi_fun(self, bird, damping = 0.25, index = None, output = False):
        P11l, Ploopl, Pctl, Pstl = bird
        # print(np.shape(P11l), np.shape(Ploopl), np.shape(Pctl), np.shape(Pstl))
        # np.save('Plin_cf.npy', P11l)
        # np.save('Ploop_cf.npy', Ploopl)
        # np.save('Pct_cf.npy', Pctl)
        # np.save('Pst_cf.npy', Pstl)
        # np.save('k_mode.npy', self.co.k)
        # raise ValueError('Test completed')
        
        P11l_mono, P11l_quad, P11l_hexa = P11l
        Ploopl_mono, Ploopl_quad, Ploopl_hexa = Ploopl
        Pctl_mono, Pctl_quad, Pctl_hexa = Pctl
        # Pstl_mono, Pstl_quad, Pstl_hexa = Pstl
        
        # print(np.log10(P11l_mono[:, -20:]))
        
        # power_0, scale_0 = np.polyfit(np.log10(self.co.k[-20:]), np.log10(P11l_mono[0][-20:]), 1)
        # power_1, scale_1 = np.polyfit(np.log10(self.co.k[-20:]), np.log10(P11l_mono[1][-20:]), 1)
        # power_2, scale_2 = np.polyfit(np.log10(self.co.k[-20:]), np.log10(P11l_mono[2][-20:]), 1)
        
        # print(power_0, power_1, power_2)
        # print(scale_0, scale_1, scale_2)
        
        power_0, scale_0, r_value_0, p_value_0, std_err = linregress(np.log10(self.co.k[-20:]), np.log10(P11l_mono[0][-20:]))
        power_1, scale_1, r_value_1, p_value_1, std_err = linregress(np.log10(self.co.k[-20:]), np.log10(P11l_mono[1][-20:]))
        power_2, scale_2, r_value_2, p_value_2, std_err = linregress(np.log10(self.co.k[-20:]), np.log10(P11l_mono[2][-20:]))
        
        print(power_0, scale_0, r_value_0, p_value_0)
        print(power_1, scale_1, r_value_1, p_value_1)
        print(power_2, scale_2, r_value_2, p_value_2)
        # np.save('P11l_mono.npy', P11l_mono)
        
        P11l_mono_interp = np.array([np.concatenate((interp1d(self.co.k, P11l_mono[0], fill_value = 'extrapolate', kind = 'cubic')(self.kmode_in), 
                                    10.0**scale_0*self.kmode_out**power_0)), 
                                    np.concatenate((interp1d(self.co.k, P11l_mono[1], fill_value = 'extrapolate', kind = 'cubic')(self.kmode_in), 
                                                                  10.0**scale_1*self.kmode_out**power_1)),
                                    np.concatenate((interp1d(self.co.k, P11l_mono[2], fill_value = 'extrapolate', kind = 'cubic')(self.kmode_in), 
                                                                10.0**scale_2*self.kmode_out**power_2))])
        # P11l_mono_interp = interp1d(self.co.k, P11l_mono, kind = 'linear', fill_value='extrapolate')(self.kmode)
        
        P11l_quad_interp = interp1d(self.co.k, P11l_quad, kind = 'linear', fill_value='extrapolate')(self.kmode)
        P11l_hexa_interp = interp1d(self.co.k, P11l_hexa, kind = 'nearest', fill_value = 'extrapolate')(self.kmode)
        
        
        
        P11l_interp = np.array([P11l_mono_interp, P11l_quad_interp, P11l_hexa_interp])
        
        Ploopl_mono_interp = interp1d(self.co.k, Ploopl_mono, kind = 'linear', fill_value = 'extrapolate')(self.kmode)
        Ploopl_quad_interp = interp1d(self.co.k, Ploopl_quad, kind = 'linear', fill_value = 'extrapolate')(self.kmode)
        Ploopl_hexa_interp = interp1d(self.co.k, Ploopl_hexa, kind = 'nearest', fill_value = 'extrapolate')(self.kmode)
        Ploopl_interp = np.array([Ploopl_mono_interp, Ploopl_quad_interp, Ploopl_hexa_interp])
        
        Pctl_mono_interp = interp1d(self.co.k, Pctl_mono, kind = 'linear', fill_value = 'extrapolate')(self.kmode)
        Pctl_quad_interp = interp1d(self.co.k, Pctl_quad, kind = 'linear', fill_value = 'extrapolate')(self.kmode)
        Pctl_hexa_interp = interp1d(self.co.k, Pctl_hexa, kind = 'nearest', fill_value = 'extrapolate')(self.kmode)
        Pctl_interp = np.array([Pctl_mono_interp, Pctl_quad_interp, Pctl_hexa_interp])
        
        Pstl_interp = np.zeros(shape=(self.co.Nl, self.co.Nst, len(self.kmode)))
        Pstl_interp[0, 0] = self.kmode ** 0 / self.co.nd
        # self.Pstl[1, 0] = self.co.k ** 0 / self.co.nd
        Pstl_interp[0, 1] = self.kmode ** 2 / self.co.km ** 2 / self.co.nd
        Pstl_interp[1, 2] = self.kmode ** 2 / self.co.km ** 2 / self.co.nd
        
        
        # P11l_interp = interp1d(self.co.k, P11l, kind = 'cubic', fill_value = 'extrapolate')(self.kmode)
        # Ploopl_interp = interp1d(self.co.k, Ploopl, kind = 'cubic', fill_value = 'extrapolate')(self.kmode)
        # Pctl_interp = interp1d(self.co.k, Pctl, kind = 'cubic', fill_value = 'extrapolate')(self.kmode)
        # Pstl_interp = interp1d(self.co.k, Pstl, kind = 'cubic', fill_value = 'extrapolate')(self.kmode)
        
        P11l_mono_new = np.array([[self.pk2xi_0.__call__(self.kmode, P11l_interp[0, i], self.co.dist, damping=damping) for i in range(self.co.N11)]])
        P11l_quad_new = np.array([[self.pk2xi_2.__call__(self.kmode, P11l_interp[1, i], self.co.dist, damping=damping) for i in range(self.co.N11)]])
        P11l_hexa_new = np.array([[self.pk2xi_4.__call__(self.kmode, P11l_interp[2, i], self.co.dist, damping=damping) for i in range(self.co.N11)]])
        
        Ploopl_mono_new = np.array([[self.pk2xi_0.__call__(self.kmode, Ploopl_interp[0, i], self.co.dist, damping=damping) for i in range(self.co.Nloop)]])
        Ploopl_quad_new = np.array([[self.pk2xi_2.__call__(self.kmode, Ploopl_interp[1, i], self.co.dist, damping=damping) for i in range(self.co.Nloop)]])
        Ploopl_hexa_new = np.array([[self.pk2xi_4.__call__(self.kmode, Ploopl_interp[2, i], self.co.dist, damping=damping) for i in range(self.co.Nloop)]])        
        
        Pctl_mono_new = np.array([[self.pk2xi_0.__call__(self.kmode, Pctl_interp[0, i], self.co.dist, damping=damping) for i in range(self.co.Nct)]])
        Pctl_quad_new = np.array([[self.pk2xi_2.__call__(self.kmode, Pctl_interp[1, i], self.co.dist, damping=damping) for i in range(self.co.Nct)]])
        Pctl_hexa_new = np.array([[self.pk2xi_4.__call__(self.kmode, Pctl_interp[2, i], self.co.dist, damping=damping) for i in range(self.co.Nct)]])
        
        Pstl_mono_new = np.array([[self.pk2xi_0.__call__(self.kmode, Pstl_interp[0, i], self.co.dist, damping=damping) for i in range(self.co.Nst)]])
        Pstl_quad_new = np.array([[self.pk2xi_2.__call__(self.kmode, Pstl_interp[1, i], self.co.dist, damping=damping) for i in range(self.co.Nst)]])
        Pstl_hexa_new = np.array([[self.pk2xi_4.__call__(self.kmode, Pstl_interp[2, i], self.co.dist, damping=damping) for i in range(self.co.Nst)]])
        
        if output == False:
            if index is None:
                self.bird.C11l = np.concatenate((P11l_mono_new, P11l_quad_new, P11l_hexa_new), axis = 0)
                self.bird.Cloopl = np.concatenate((Ploopl_mono_new, Ploopl_quad_new, Ploopl_hexa_new), axis = 0)
                self.bird.Cctl = np.concatenate((Pctl_mono_new, Pctl_quad_new, Pctl_hexa_new), axis = 0)
                self.bird.Cstl = np.concatenate((Pstl_mono_new, Pstl_quad_new, Pstl_hexa_new), axis = 0)
            else:
                self.birds[index].C11l = np.concatenate((P11l_mono_new, P11l_quad_new, P11l_hexa_new), axis = 0)
                self.birds[index].Cloopl = np.concatenate((Ploopl_mono_new, Ploopl_quad_new, Ploopl_hexa_new), axis = 0)
                self.birds[index].Cctl = np.concatenate((Pctl_mono_new, Pctl_quad_new, Pctl_hexa_new), axis = 0)
                self.birds[index].Cstl = np.concatenate((Pstl_mono_new, Pstl_quad_new, Pstl_hexa_new), axis = 0)
        else:
            C11l = np.concatenate((P11l_mono_new, P11l_quad_new, P11l_hexa_new), axis = 0)
            Cloopl = np.concatenate((Ploopl_mono_new, Ploopl_quad_new, Ploopl_hexa_new), axis = 0)
            Cctl = np.concatenate((Pctl_mono_new, Pctl_quad_new, Pctl_hexa_new), axis = 0)
            Cstl = np.concatenate((Pstl_mono_new, Pstl_quad_new, Pstl_hexa_new), axis = 0)
            
            return C11l, Cloopl, Cctl, Cstl

    def get(self, bias=None):
        
        # for p in marg_gauss_eft_parameters_list:
        #     if p not in self.gauss_eft_parameters_list:
        #         raise Exception("The parameter %s specified in getmarg() is not an available Gaussian EFT parameter to marginalize. Check your options. " % p)

        if self.config["skycut"] == 1:
            if not self.config["with_bias"]:
                self.__is_bias_conflict(bias)
                if "Pk" in self.config["output"]:
                    self.bird.setreducePslb(self.bias)
                elif "Cf" in self.config["output"]:
                    self.bird.setreduceCflb(self.bias)
            if "Pk" in self.config["output"]:
                return self.bird.fullPs
            elif "Cf" in self.config["output"]:
                return self.bird.fullCf

        elif self.config["skycut"] > 1:
            if not isinstance(bias, (list, np.ndarray)) or len(bias) != self.config["skycut"]:
                raise Exception("Please specify bias (in a list of dicts) for each corresponding skycuts. ")
            for i in range(self.config["skycut"]):
                self.__is_bias_conflict(bias[i])
                if "Cf" in self.config["output"]:
                    self.birds[i].setreduceCflb(self.bias)
                elif "Pk" in self.config["output"]:
                    self.birds[i].setreducePslb(self.bias)
            if "Pk" in self.config["output"]:
                return [self.birds[i].fullPs for i in range(self.config["skycut"])]
            elif "Cf" in self.config["output"]:
                return [self.birds[i].fullCf for i in range(self.config["skycut"])]

    def getmarg(self, bias, model=1):
        def marg(loop, ct, b1, f, Pst=None, bq=0):

            if "m" in self.config["output"]:
                return np.array([ct[0].reshape(-1) / self.config["km"] ** 2])

            elif "b" in self.config["output"]:

                if loop.ndim is 3:
                    loop = np.swapaxes(loop, axis1=0, axis2=1)
                    ct = np.swapaxes(ct, axis1=0, axis2=1)
                    if Pst is not None:
                        Pst = np.swapaxes(Pst, axis1=0, axis2=1)

                if self.co.Nloop is 12:
                    Pb3 = loop[3] + b1 * loop[7]  # config["with_time"] = True
                elif self.co.Nloop is 18:
                    Pb3 = (
                        loop[3] + b1 * loop[7] + bq * loop[16]
                    )  # config["with_time"] = True, config["with_tidal_alignments"] = True
                elif self.co.Nloop is 22:
                    Pb3 = f * loop[8] + b1 * loop[16]  # config["with_time"] = False, config["with_exact_time"] = False
                elif self.co.Nloop is 35:
                    Pb3 = f * loop[18] + b1 * loop[29]  # config["with_time"] = False, config["with_exact_time"] = True

                m = np.array(
                    [Pb3.reshape(-1), 2 * (f * ct[0 + 3] + b1 * ct[0]).reshape(-1) / self.config["km"] ** 2]
                )  # b3, cct

                if self.config["multipole"] >= 2:
                    m = np.vstack([m, 2 * (f * ct[1 + 3] + b1 * ct[1]).reshape(-1) / self.config["km"] ** 2])  # cr1
                if self.config["multipole"] >= 3:
                    m = np.vstack([m, 2 * (f * ct[2 + 3] + b1 * ct[2]).reshape(-1) / self.config["km"] ** 2])  # cr2

                if self.config["with_stoch"]:
                    if model <= 4:
                        m = np.vstack([m, Pst[2].reshape(-1)])  # k^2 quad
                    if model == 1:
                        m = np.vstack([m, Pst[0].reshape(-1)])  # k^0 mono
                    if model == 3:
                        m = np.vstack([m, Pst[1].reshape(-1)])  # k^2 mono
                    if model == 4:
                        m = np.vstack([m, Pst[1].reshape(-1), Pst[0].reshape(-1)])  # k^2 mono, k^0 mono

            return m

        def marg_from_bird(bird, bias_local):
            self.__is_bias_conflict(bias_local)
            
            if self.config["with_tidal_alignments"]: bq = self.bias["bq"]
            else: bq = 0.
            
            if "Pk" in self.config["output"]:
                return marg(bird.Ploopl, bird.Pctl, self.bias["b1"], bird.f, Pst=bird.Pstl, bq=bq)
            elif "Cf" in self.config["output"]:
                return marg(bird.Cloopl, bird.Cctl, self.bias["b1"], bird.f, Pst=bird.Cstl, bq=bq)

        if self.config["skycut"] == 1:
            return marg_from_bird(self.bird, bias)
        elif self.config["skycut"] > 1:
            return [marg_from_bird(bird_i, bias_i) for (bird_i, bias_i) in zip(self.birds, bias)]

    def getnnlo(self, bias):

        if self.config["skycut"] == 1:
            if not self.config["with_bias"]:
                self.__is_bias_conflict(bias)
                bias_local = deepcopy(self.bias)  # we remove the counterterms and the stochastic terms, if any.
                bias_local["cct"] = 0.0
                bias_local["cr1"] = 0.0
                bias_local["cr2"] = 0.0
                bias_local["ce0"] = 0.0
                bias_local["ce1"] = 0.0
                bias_local["ce2"] = 0.0
                self.birdEH.setreducePslb(bias_local)
                bnnlo = np.array([bias_local["bnnlo_l%s" % (2 * i)] for i in range(self.config["multipole"])])
                if "Pk" in self.config["output"]:
                    nnlo = self.nnlo_higher_derivative.Ps(self.birdEH)  # k^2 P1Loop
                elif "Cf" in self.config["output"]:
                    nnlo = self.nnlo_higher_derivative.Cf(self.birdEH)  # FT[k^2 P1Loop]
                return np.einsum("l,lx->lx", bnnlo, nnlo)
        elif self.config["skycut"] > 1:
            if not self.config["with_bias"]:
                if not isinstance(bias, (list, np.ndarray)) or len(bias) != self.config["skycut"]:
                    raise Exception("Please specify bias (in a list of dicts) for each corresponding skycuts. ")
                nnlo_higher_derivative = []
                for i in range(self.config["skycut"]):
                    self.__is_bias_conflict(bias[i])
                    bias_local = deepcopy(self.bias)  # we remove the counterterms and the stochastic terms, if any.
                    bias_local["cct"] = 0.0
                    bias_local["cr1"] = 0.0
                    bias_local["cr2"] = 0.0
                    bias_local["ce0"] = 0.0
                    bias_local["ce1"] = 0.0
                    bias_local["ce2"] = 0.0
                    self.birdsEH[i].setreducePslb(bias_local)
                    bnnlo = np.array([bias_local["bnnlo_l%s" % (2 * l)] for l in range(self.config["multipole"])])
                    if "Pk" in self.config["output"]:
                        nnlo = self.nnlo_higher_derivative[i].Ps(self.birdsEH[i])  # k^2 P1Loop
                    elif "Cf" in self.config["output"]:
                        nnlo = self.nnlo_higher_derivative[i].Cf(self.birdsEH[i])  # FT[k^2 P1Loop]
                    nnlo_higher_derivative.append(np.einsum("l,lx->lx", bnnlo, nnlo))
                return nnlo_higher_derivative

    def __load_engines(self, load_engines=True):

        self.co = Common(
            Nl=self.config["multipole"],
            kmax=self.config["kmax"],
            km=self.config["km"],
            nd=self.config["nd"],
            halohalo=self.config["halohalo"],
            with_cf=self.config["with_cf"],
            with_time=self.config["with_time"],
            optiresum=self.config["optiresum"],
            exact_time=self.config["with_exact_time"],
            quintessence=self.config["with_quintessence"],
            with_tidal_alignments=self.config["with_tidal_alignments"],
            nonequaltime=self.config["with_common_nonequal_time"],
            corr_convert = self.config["corr_convert"],
            kr=self.config["kr"],
            with_uvmatch=self.config["with_uvmatch_2"],
            keep_loop_pieces_independent=self.config["keep_loop_pieces_independent"],
        )

        if load_engines:
            self.nonlinear = NonLinear(load=True, save=True, NFFT=256*self.config["fftaccboost"], co=self.co)
            self.resum = Resum(co=self.co)
            
            if self.config["with_uvmatch_2"]: self.matching = Matching(self.nonlinear, co=self.co)

            if self.config["with_nnlo_counterterm"]:
                self.nnlo_counterterm = NNLO_counterterm(co=self.co)
            if self.config["with_nnlo_higher_derivative"]:
                if self.config["skycut"] == 1:
                    self.nnlo_higher_derivative = NNLO_higher_derivative(
                        self.config["xdata"], with_cf=self.config["with_cf"], co=self.co
                    )
                elif self.config["skycut"] > 1:
                    self.nnlo_higher_derivative = [
                        NNLO_higher_derivative(self.config["xdata"][i], with_cf=self.config["with_cf"], co=self.co)
                        for i in range(self.config["skycut"])
                    ]

            if self.config["skycut"] == 1:
                self.projection = Projection(
                    self.config["xdata"],
                    with_AP=self.config["with_AP"],
                    D_fid = self.config["DA_AP"],
                    H_fid = self.config["H_AP"],
                    # DA_AP=self.config["DA_AP"],
                    # H_AP=self.config["H_AP"],
                    window_fourier_name=self.config["windowPk"],
                    path_to_window="",
                    window_configspace_file=self.config["windowCf"],
                    binning=self.config["with_binning"],
                    fibcol=self.config["with_fibercol"],
                    Nwedges=self.config["wedge"],
                    wedges_bounds=self.config["wedges_bounds"],
                    zz=self.config["zz"],
                    nz=self.config["nz"],
                    co=self.co,
                )
            elif self.config["skycut"] > 1:
                self.projection = []
                for i in range(self.config["skycut"]):
                    if len(self.config["xdata"]) == 1:
                        xdata = self.config["xdata"][i]
                    elif len(self.config["xdata"]) == self.config["skycut"]:
                        xdata = self.config["xdata"][i]
                    else:
                        xdata = self.config["xdata"]
                    if self.config["with_window"]:
                        windowPk = self.config["windowPk"][i]
                        windowCf = self.config["windowCf"][i]
                    else:
                        windowPk = None
                        windowCf = None
                    if self.config["with_AP"]:
                        if isinstance(self.config["DA_AP"], float):
                            DA_AP = self.config["DA_AP"]
                        elif len(self.config["DA_AP"]) is self.config["skycut"]:
                            DA_AP = self.config["DA_AP"][i]
                        if isinstance(self.config["H_AP"], float):
                            H_AP = self.config["H_AP"]
                        elif len(self.config["H_AP"]) is self.config["skycut"]:
                            H_AP = self.config["H_AP"][i]
                    else:
                        DA_AP = None
                        H_AP = None
                    if self.config["with_redshift_bin"]:
                        zz = self.config["zz"][i]
                        nz = self.config["nz"][i]
                    else:
                        zz = None
                        nz = None
                    self.projection.append(
                        Projection(
                            xdata,
                            with_AP = self.config['with_AP'],
                            D_fid=DA_AP,
                            H_fid=H_AP,
                            # DA_AP=DA_AP,
                            # H_AP=H_AP,
                            window_fourier_name=windowPk,
                            path_to_window="",
                            window_configspace_file=windowCf,
                            binning=self.config["with_binning"],
                            fibcol=self.config["with_fibercol"],
                            Nwedges=self.config["wedge"],
                            wedges_bounds=self.config["wedges_bounds"],
                            zz=zz,
                            nz=nz,
                            co=self.co,
                        )
                    )

    def __read_cosmo(self, cosmo_dict):

        # Checking if the inputs are consistent with the options
        for (name, cosmo) in zip(self.cosmo_catalog, self.cosmo_catalog.values()):
            for cosmo_key in cosmo_dict:
                if cosmo_key is name:
                    cosmo.check(cosmo_key, cosmo_dict[cosmo_key])

        # Setting unspecified configs to default value
        for (name, cosmo) in zip(self.cosmo_catalog, self.cosmo_catalog.values()):
            if cosmo.value is None:
                cosmo.value = cosmo.default

        # Translating the catalog to a dict
        self.cosmo = translate_catalog_to_dict(self.cosmo_catalog)

    def __is_cosmo_conflict(self):

        if self.cosmo["k11"] is None or self.cosmo["P11"] is None:
            raise Exception("Please provide a linear matter power spectrum 'P11' and the corresponding 'k11'. ")

        if len(self.cosmo["k11"]) != len(self.cosmo["P11"]):
            raise Exception(
                "Please provide a linear matter power spectrum 'P11' and the corresponding 'k11' of same length."
            )

        if self.cosmo["k11"][0] > 1e-4 or self.cosmo["k11"][-1] < 1.0:
            raise Exception(
                "Please provide a linear matter spectrum 'P11' and the corresponding 'k11' with min(k11) < 1e-4 and max(k11) > 1."
            )

        if self.config["skycut"] > 1:
            if self.cosmo["D"] is None:
                raise Exception("You asked multi skycuts. Please specify the growth function 'D'. ")
            elif len(self.cosmo["D"]) is not self.config["skycut"]:
                raise Exception("Please specify (in a list) as many growth functions 'D' as the corresponding skycuts.")

        if self.config["multipole"] == 0:
            self.cosmo["f"] = 0.0
        elif not self.config["with_redshift_bin"]:
            if self.cosmo["f"] is None:
                raise Exception("Please specify the growth rate 'f'.")
            if self.config["skycut"] == 1:
                if not isinstance(self.cosmo["f"], float):
                    raise Exception("Please provide a single growth rate 'f'.")
            elif len(self.cosmo["f"]) != self.config["skycut"]:
                raise Exception("Please specify (in a list) as many 'f' as the corresponding skycuts.")

        if self.config["wedge"] > 0:
            if self.config["wedges_bounds"] is not None:
                if (
                    len(self.config["wedges_bounds"]) != self.config["wedge"] + 1
                    or self.config["wedges_bounds"][0] != 0
                    or self.config["wedges_bounds"][-1] != 1
                ):
                    raise Exception(
                        "If specifying 'wedges_bounds', specify them in a list as: [0, a_1, ..., a_{n-1}, 1], where n: number of wedges"
                    )

        if self.config["with_bias"]:
            self.__is_bias_conflict()

        if self.config["with_AP"]:
            if self.cosmo["DA"] is None or self.cosmo["H"] is None:
                raise Exception("You asked to apply the AP effect. Please specify 'DA' and 'H'. ")

            if self.config["skycut"] == 1:
                if not isinstance(self.cosmo["DA"], float) and not isinstance(self.cosmo["H"], float):
                    raise Exception("Please provide a single pair of 'DA' and 'H'.")
            elif len(self.cosmo["DA"]) != self.config["skycut"] or len(self.cosmo["H"]) != self.config["skycut"]:
                raise Exception("Please specify (in lists) as many 'DA' and 'H' as the corresponding skycuts.")

        if self.config["with_redshift_bin"]:
            if self.cosmo["Dz"] is None or self.cosmo["fz"] is None:
                raise Exception("You asked to account the galaxy counts distribution. Please specify 'Dz' and 'fz'. ")

            if self.config["skycut"] == 1:
                if len(self.cosmo["Dz"]) != len(self.config["zz"]) or len(self.cosmo["fz"]) != len(self.config["zz"]):
                    raise Exception("Please specify 'Dz' and 'fz' with same length as 'zz'. ")
            elif len(self.cosmo["Dz"]) != self.config["skycut"] or len(self.cosmo["fz"]) != self.config["skycut"]:
                raise Exception("Please specify (in lists) as many 'Dz' and 'fz' as the corresponding skycuts.")

        if self.config["with_nonequal_time"]:
            if (
                self.cosmo["D1"] is None
                or self.cosmo["D2"] is None
                or self.cosmo["f1"] is None
                or self.cosmo["f2"] is None
            ):
                raise Exception("You asked nonequal time correlator. Pleas specify: 'D1', 'D2', 'f1', 'f2'.  ")

    # def __is_bias_conflict(self, bias=None):  # rewrite this...

    #     ###raise Exception("Input error in \'%s\'; input configs: %s. Check Correlator.info() in any doubt." % ())

    #     if bias is not None:
    #         self.cosmo["bias"] = bias

    #     if self.cosmo["bias"] is None:
    #         raise Exception("Please specify 'bias'. ")
    #     if isinstance(self.cosmo["bias"], (list, np.ndarray)):
    #         self.cosmo["bias"] = self.cosmo["bias"][0]
    #     if not isinstance(self.cosmo["bias"], dict):
    #         raise Exception("Please specify bias in a dict. ")

    #     if "bm" in self.config["output"]:  # redshift halo - real-space matter
    #         if not self.config["with_stoch"]:
    #             if self.config["multipole"] == 0:
    #                 if len(self.cosmo["bias"]) is not 5:
    #                     raise Exception("Please specify a dict of 5 biases: \{ 'b1', 'b2', 'b3', 'b4', 'cct' \}. ")
    #                 else:
    #                     self.bias = {
    #                         "b1": self.cosmo["bias"]["b1"],
    #                         "b2": self.cosmo["bias"]["b2"],
    #                         "b3": self.cosmo["bias"]["b3"],
    #                         "b4": self.cosmo["bias"]["b4"],
    #                         "cct": self.cosmo["bias"]["cct"],
    #                         "cr1": 0.0,
    #                         "cr2": 0.0,
    #                         "ce0": 0.0,
    #                         "ce1": 0.0,
    #                         "ce2": 0.0,
    #                     }
    #             elif self.config["multipole"] == 2 or self.config["multipole"] == 3:
    #                 if len(self.cosmo["bias"]) is not 6:
    #                     raise Exception(
    #                         "Please specify a dict of 6 biases: \{ 'b1', 'b2', 'b3', 'b4', 'cct', 'cr1' \} "
    #                     )
    #                 else:
    #                     self.bias = {
    #                         "b1": self.cosmo["bias"]["b1"],
    #                         "b2": self.cosmo["bias"]["b2"],
    #                         "b3": self.cosmo["bias"]["b3"],
    #                         "b4": self.cosmo["bias"]["b4"],
    #                         "cct": self.cosmo["bias"]["cct"],
    #                         "cr1": self.cosmo["bias"]["cr1"],
    #                         "cr2": 0.0,
    #                         "ce0": 0.0,
    #                         "ce1": 0.0,
    #                         "ce2": 0.0,
    #                     }

    #     # if "bm" in self.config["output"]: # redshift halo - redshift matter
    #     #     if not self.config["with_stoch"]:
    #     #         if self.config["multipole"] == 0:
    #     #             if len(self.cosmo["bias"]) is not 6: raise Exception("Please specify a dict of 6 biases: \{ \'b1\', \'b2\', \'b3\', \'b4\', \'cct\' + matter counterterm: \'dct\' \}. ")
    #     #             else: self.bias = { "b1": self.cosmo["bias"]["b1"], "b2": self.cosmo["bias"]["b2"], "b3": self.cosmo["bias"]["b3"], "b4": self.cosmo["bias"]["b4"], "cct": self.cosmo["bias"]["cct"], "cr1": 0., "cr2": 0., "ce0": 0., "ce1": 0., "ce2": 0., "dct": self.cosmo["bias"]["dct"], "dr1": 0., "dr2": 0. }
    #     #         elif self.config["multipole"] == 2:
    #     #             if len(self.cosmo["bias"]) is not 8: raise Exception("Please specify a dict of 8 biases: \{ \'b1\', \'b2\', \'b3\', \'b4\', \'cct\', \'cr1\' + matter counterterms: \'dct\', \'dr1\' \}. ")
    #     #             else: self.bias = { "b1": self.cosmo["bias"]["b1"], "b2": self.cosmo["bias"]["b2"], "b3": self.cosmo["bias"]["b3"], "b4": self.cosmo["bias"]["b4"], "cct": self.cosmo["bias"]["cct"], "cr1": self.cosmo["bias"]["cr1"], "cr2": 0., "ce0": 0., "ce1": 0., "ce2": 0., "dct": self.cosmo["bias"]["dct"], "dr1": self.cosmo["bias"]["dr1"], "dr2": 0. }
    #     #         elif self.config["multipole"] == 3:
    #     #             if len(self.cosmo["bias"]) is not 10: raise Exception("Please specify a dict of 10 biases: \{ \'b1\', \'b2\', \'b3\', \'b4\', \'cct\', \'cr1\', \'cr2\' + matter counterterms: \'dct\', \'dr1\', \'dr2\' \}. ")
    #     #             else: self.bias = { "b1": self.cosmo["bias"]["b1"], "b2": self.cosmo["bias"]["b2"], "b3": self.cosmo["bias"]["b3"], "b4": self.cosmo["bias"]["b4"], "cct": self.cosmo["bias"]["cct"], "cr1": self.cosmo["bias"]["cr1"], "cr2": self.cosmo["bias"]["cr2"], "ce0": 0., "ce1": 0., "ce2": 0., "dct": self.cosmo["bias"]["dct"], "dr1": self.cosmo["bias"]["dr1"], "dr2": self.cosmo["bias"]["dr2"] }
    #     #     else:
    #     #         pass # to code up

    #     elif "m" in self.config["output"]:
    #         if self.config["multipole"] == 0:
    #             if len(self.cosmo["bias"]) is not 1:
    #                 raise Exception("Please specify a dict of 1 bias: \{ 'cct' \}. ")
    #             else:
    #                 self.bias = {
    #                     "b1": 1.0,
    #                     "b2": 1.0,
    #                     "b3": 1.0,
    #                     "b4": 0.0,
    #                     "cct": self.cosmo["bias"]["cct"],
    #                     "cr1": 0.0,
    #                     "cr2": 0.0,
    #                     "ce0": 0.0,
    #                     "ce1": 0.0,
    #                     "ce2": 0.0,
    #                 }
    #         elif self.config["multipole"] == 2:
    #             if len(self.cosmo["bias"]) is not 2:
    #                 raise Exception("Please specify a dict of 2 biases: \{ 'cct', 'cr1' \}. ")
    #             else:
    #                 self.bias = {
    #                     "b1": 1.0,
    #                     "b2": 1.0,
    #                     "b3": 1.0,
    #                     "b4": 0.0,
    #                     "cct": self.cosmo["bias"]["cct"],
    #                     "cr1": self.cosmo["bias"]["cr1"],
    #                     "cr2": 0.0,
    #                     "ce0": 0.0,
    #                     "ce1": 0.0,
    #                     "ce2": 0.0,
    #                 }
    #         elif self.config["multipole"] == 3:
    #             if len(self.cosmo["bias"]) is not 3:
    #                 raise Exception("Please specify a dict of 3 biases: \{ 'cct', 'cr1', 'cr2' \}. ")
    #             else:
    #                 self.bias = {
    #                     "b1": 1.0,
    #                     "b2": 1.0,
    #                     "b3": 1.0,
    #                     "b4": 0.0,
    #                     "cct": self.cosmo["bias"]["cct"],
    #                     "cr1": self.cosmo["bias"]["cr1"],
    #                     "cr2": self.cosmo["bias"]["cr2"],
    #                     "ce0": 0.0,
    #                     "ce1": 0.0,
    #                     "ce2": 0.0,
    #                 }

    #     else:

    #         Nextra = 0
    #         if self.config["with_nnlo_counterterm"]:
    #             Nextra += self.config["multipole"]
    #         if self.config["with_nnlo_higher_derivative"]:
    #             Nextra += self.config["multipole"]
    #         if self.config["with_tidal_alignments"]:
    #             Nextra += 1

    #         if not self.config["with_stoch"]:
    #             if self.config["multipole"] == 0:
    #                 if len(self.cosmo["bias"]) is not 5 + Nextra:
    #                     raise Exception("Please specify a dict of 5 biases: \{ 'b1', 'b2', 'b3', 'b4', 'cct' \}. ")
    #                 else:
    #                     self.bias = {
    #                         "b1": self.cosmo["bias"]["b1"],
    #                         "b2": self.cosmo["bias"]["b2"],
    #                         "b3": self.cosmo["bias"]["b3"],
    #                         "b4": self.cosmo["bias"]["b4"],
    #                         "cct": self.cosmo["bias"]["cct"],
    #                         "cr1": 0.0,
    #                         "cr2": 0.0,
    #                         "ce0": 0.0,
    #                         "ce1": 0.0,
    #                         "ce2": 0.0,
    #                     }
    #             elif self.config["multipole"] == 2:
    #                 if len(self.cosmo["bias"]) is not 6 + Nextra:
    #                     raise Exception(
    #                         "Please specify a dict of 6 biases: \{ 'b1', 'b2', 'b3', 'b4', 'cct', 'cr1' \}. "
    #                     )
    #                 else:
    #                     self.bias = {
    #                         "b1": self.cosmo["bias"]["b1"],
    #                         "b2": self.cosmo["bias"]["b2"],
    #                         "b3": self.cosmo["bias"]["b3"],
    #                         "b4": self.cosmo["bias"]["b4"],
    #                         "cct": self.cosmo["bias"]["cct"],
    #                         "cr1": self.cosmo["bias"]["cr1"],
    #                         "cr2": 0.0,
    #                         "ce0": 0.0,
    #                         "ce1": 0.0,
    #                         "ce2": 0.0,
    #                     }
    #             elif self.config["multipole"] == 3:
    #                 if len(self.cosmo["bias"]) is not 7 + Nextra:
    #                     raise Exception(
    #                         "Please specify a dict of 7 biases: \{ 'b1', 'b2', 'b3', 'b4', 'cct', 'cr1', 'cr2' \}. "
    #                     )
    #                 else:
    #                     self.bias = {
    #                         "b1": self.cosmo["bias"]["b1"],
    #                         "b2": self.cosmo["bias"]["b2"],
    #                         "b3": self.cosmo["bias"]["b3"],
    #                         "b4": self.cosmo["bias"]["b4"],
    #                         "cct": self.cosmo["bias"]["cct"],
    #                         "cr1": self.cosmo["bias"]["cr1"],
    #                         "cr2": self.cosmo["bias"]["cr2"],
    #                         "ce0": 0.0,
    #                         "ce1": 0.0,
    #                         "ce2": 0.0,
    #                     }
    #         else:
    #             if self.config["multipole"] == 0:
    #                 if len(self.cosmo["bias"]) is not 6 + Nextra:
    #                     raise Exception(
    #                         "Please specify a dict of 6 biases: \{ 'b1', 'b2', 'b3', 'b4', 'cct', 'ce0' \}. "
    #                     )
    #                 else:
    #                     self.bias = {
    #                         "b1": self.cosmo["bias"]["b1"],
    #                         "b2": self.cosmo["bias"]["b2"],
    #                         "b3": self.cosmo["bias"]["b3"],
    #                         "b4": self.cosmo["bias"]["b4"],
    #                         "cct": self.cosmo["bias"]["cct"],
    #                         "cr1": 0.0,
    #                         "cr2": 0.0,
    #                         "ce0": self.cosmo["bias"]["ce0"],
    #                         "ce1": 0.0,
    #                         "ce2": 0.0,
    #                     }
    #             elif self.config["multipole"] == 2:
    #                 if len(self.cosmo["bias"]) is not 9 + Nextra:
    #                     raise Exception(
    #                         "Please specify a dict of 9 biases: \{ 'b1', 'b2', 'b3', 'b4', 'cct', 'cr1', 'ce0', 'ce1', 'ce2'  \}. "
    #                     )
    #                 else:
    #                     self.bias = {
    #                         "b1": self.cosmo["bias"]["b1"],
    #                         "b2": self.cosmo["bias"]["b2"],
    #                         "b3": self.cosmo["bias"]["b3"],
    #                         "b4": self.cosmo["bias"]["b4"],
    #                         "cct": self.cosmo["bias"]["cct"],
    #                         "cr1": self.cosmo["bias"]["cr1"],
    #                         "cr2": 0.0,
    #                         "ce0": self.cosmo["bias"]["ce0"],
    #                         "ce1": self.cosmo["bias"]["ce1"],
    #                         "ce2": self.cosmo["bias"]["ce2"],
    #                     }
    #             elif self.config["multipole"] == 3:
    #                 if len(self.cosmo["bias"]) is not 10 + Nextra:
    #                     raise Exception(
    #                         "Please specify a dict of 10 biases: \{ 'b1', 'b2', 'b3', 'b4', 'cct', 'cr1', 'cr2', 'ce0', 'ce1', 'ce2' \}. "
    #                     )
    #                 else:
    #                     self.bias = {
    #                         "b1": self.cosmo["bias"]["b1"],
    #                         "b2": self.cosmo["bias"]["b2"],
    #                         "b3": self.cosmo["bias"]["b3"],
    #                         "b4": self.cosmo["bias"]["b4"],
    #                         "cct": self.cosmo["bias"]["cct"],
    #                         "cr1": self.cosmo["bias"]["cr1"],
    #                         "cr2": self.cosmo["bias"]["cr2"],
    #                         "ce0": self.cosmo["bias"]["ce0"],
    #                         "ce1": self.cosmo["bias"]["ce1"],
    #                         "ce2": self.cosmo["bias"]["ce2"],
    #                     }

    #         if self.config["with_nnlo_counterterm"]:
    #             try:
    #                 self.bias["cnnlo_l0"] = self.cosmo["bias"]["cnnlo_l0"]
    #                 self.bias["cnnlo_l2"] = self.cosmo["bias"]["cnnlo_l2"]
    #                 if self.config["multipole"] == 3:
    #                     self.bias["cnnlo_l4"] = self.cosmo["bias"]["cnnlo_l4"]
    #             except:
    #                 raise Exception(
    #                     "Please specify the next-to-next-to-leading counterterm coefficients 'cnnlo_l0', 'cnnlo_l2', ...  "
    #                 )

    #         if self.config["with_nnlo_higher_derivative"]:
    #             try:
    #                 self.bias["bnnlo_l0"] = self.cosmo["bias"]["bnnlo_l0"]
    #                 self.bias["bnnlo_l2"] = self.cosmo["bias"]["bnnlo_l2"]
    #                 if self.config["multipole"] == 3:
    #                     self.bias["bnnlo_l4"] = self.cosmo["bias"]["bnnlo_l4"]
    #             except:
    #                 raise Exception(
    #                     "Please specify the next-to-next-to-leading higher-derivative biases 'bnnlo_l0', 'bnnlo_l2', ...  "
    #                 )

    #         if self.config["with_tidal_alignments"]:
    #             try:
    #                 self.bias["bq"] = self.cosmo["bias"]["bq"]
    #             except:
    #                 raise Exception("Please specify the tidal alignments bias 'bq'.  ")
    #         else:
    #             self.bias["bq"] = 0.0  # enforced for marg
    
    def __is_bias_conflict(self, bias=None):
        if bias is not None: self.cosmo["bias"] = bias
        if self.cosmo["bias"] is None: raise Exception("Please specify \'bias\'. ")
        if isinstance(self.cosmo["bias"], (list, np.ndarray)): self.cosmo["bias"] = self.cosmo["bias"][0]
        if not isinstance(self.cosmo["bias"], dict): raise Exception("Please specify bias in a dict. ")
    
        for p in self.eft_parameters_list:
            if p not in self.cosmo["bias"]:
                raise Exception ("%s not found, please provide (given command \'eft_basis\': \'%s\') %s" % (p, self.config["eft_basis"], self.eft_parameters_list))
    
        # PZ: here I should auto-fill the EFT parameters for all output options!!!
    
        self.bias = self.cosmo["bias"]
    
        if "b" in self.config["output"]:
            if "westcoast" in self.config["eft_basis"]:
                self.bias["b2"] = 2.**-.5 * (self.bias["c2"] + self.bias["c4"])
                self.bias["b4"] = 2.**-.5 * (self.bias["c2"] - self.bias["c4"])
            elif "eastcoast" in self.config["eft_basis"]:
                self.bias["b2"] = self.bias["b1"] + 7/2. * self.bias["bG2"]
                self.bias["b3"] = self.bias["b1"] + 15. * self.bias["bG2"] + 6. * self.bias["bGamma3"]
                self.bias["b4"] = 1/2. * self.bias["bt2"] - 7/2. * self.bias["bG2"]
        elif "m" in self.config["output"]: self.bias.update({"b1": 1., "b2": 1., "b3": 1., "b4": 0.})
        if self.config["multipole"] == 0: self.bias.update({"cr1": 0., "cr2": 0.})

    def __set_eft_parameters_list(self):
    
        if self.config["eft_basis"] in ["eftoflss", "westcoast"]:
            self.gauss_eft_parameters_list = ['cct']
            if self.config["multipole"] >= 2: self.gauss_eft_parameters_list.extend(['cr1', 'cr2'])
        elif self.config["eft_basis"] == "eastcoast":
            self.gauss_eft_parameters_list = ['c0']
            if self.config["multipole"] >= 2: self.gauss_eft_parameters_list.extend(['c2', 'c4'])
        if self.config["with_stoch"]: self.gauss_eft_parameters_list.extend(['ce0', 'ce1', 'ce2'])
        if self.config["with_nnlo_counterterm"]:
            if self.config["eft_basis"] in ["eftoflss", "westcoast"]: self.gauss_eft_parameters_list.extend(['cr4', 'cr6'])
            elif self.config["eft_basis"] == "eastcoast": self.gauss_eft_parameters_list.append('ct')
        self.eft_parameters_list = deepcopy(self.gauss_eft_parameters_list)
        if "b" in self.config["output"]:
            if self.config["eft_basis"] in ["eftoflss", "westcoast"]: self.gauss_eft_parameters_list.append('b3')
            elif self.config["eft_basis"] == "eastcoast": self.gauss_eft_parameters_list.append('bGamma3')
            if self.config["eft_basis"] == "eftoflss": self.eft_parameters_list.extend(['b1', 'b2', 'b3', 'b4'])
            elif self.config["eft_basis"] == "westcoast": self.eft_parameters_list.extend(['b1', 'c2', 'b3', 'c4'])
            elif self.config["eft_basis"] == "eastcoast": self.eft_parameters_list.extend(['b1', 'bt2', 'bG2', 'bGamma3'])
            
        if self.config["with_tidal_alignments"]: self.eft_parameters_list.append('bq')

    def __read_config(self, config_dict):

        # Checking if the inputs are consistent with the options
        for (name, config) in zip(self.config_catalog, self.config_catalog.values()):
            for config_key in config_dict:
                if config_key == name:
                    config.check(config_key, config_dict[config_key])
<<<<<<< HEAD
                    is_config = True
            ### Keep this warning for typos in options that are then unread...
            if not is_config:
                raise Exception("%s is not an available configuration option. Please check correlator.info() for help. " % config_key)
=======
>>>>>>> e1b59122

        # Setting unspecified configs to default value
        for (name, config) in zip(self.config_catalog, self.config_catalog.values()):
            if config.value is None:
                config.value = config.default

        # Translating the catalog to a dict
        self.config = translate_catalog_to_dict(self.config_catalog)

        self.config["accboost"] = float(self.config["accboost"])

    def __is_config_conflict(self):
        
        # print(self.config["output"])

        if "Cf" in self.config["output"]:
            self.config["with_window"] = False
            self.config["with_cf"] = True
        else:
            self.config["with_cf"] = False

        # if self.config["with_cf"]: self.config["with_stoch"] = False
        # if self.config["wedge"] is not 0: self.config["multipole"] = 3 # enforced

        if "bm" in self.config["output"]:
            self.config["halohalo"] = False
        else:
            self.config["halohalo"] = True

        if self.config["skycut"] > 1:
            self.config["with_bias"] = False
            if len(self.config["z"]) != self.config["skycut"]:
                raise Exception("Please specify as many redshifts 'z' as the number of skycuts.")
                self.config["z"] = np.asarray(self.config["z"])

            def checkEqual(lst):
                return lst[1:] == lst[:-1]  ### TO CHANGE

            if np.all(checkEqual(self.config["z"])):  # if same redshift
                self.config["with_time"] = True
                # self.config["z"] = self.config["z"][0]
            else:
                self.config["with_time"] = False

        if self.config["xdata"] is None:
            raise Exception("Please specify a data point array 'xdata'.")
        if len(self.config["xdata"]) == 1 and isinstance(self.config["xdata"][0], (list, np.ndarray)):
            self.config["xdata"] = self.config["xdata"][0]
        # else:
        #     self.config["xdata"] = np.asarray(self.config["xdata"])

        #     def is_conflict_xdata(xdata):
        #         if "Cf" in self.config["output"]:
        #             if xdata[0] < self.config["smin"] or xdata[-1] > self.config["smax"]:
        #                 raise Exception("Please specify a data point array \'xdata\' in: (%s, %s)." % (self.config["smin"], self.config["smax"]))
        #         else:
        #             if xdata[0] < self.config["kmin"] or xdata[-1] > self.config["kmax"]:
        #                 raise Exception("Please specify a data point array \'xdata\' in: (%s, %s) or increase the kmax." % (self.config["kmin"], self.config["kmax"]))

        #     if self.config["skycut"] == 1:
        #         is_conflict_xdata(self.config["xdata"])
        #     elif self.config["skycut"] > 1:
        #         if len(self.config["xdata"]) == 1: is_conflict_xdata(self.config["xdata"])
        #         if len(self.config["xdata"]) is self.config["skycut"]:
        #             for xi in self.config["xdata"]: is_conflict_xdata(xi)
        #         else:
        #             raise Exception("Please provide a commmon data point array \'xdata\' or as many arrays (in a list) as the corresponding skycuts.")

        self.config[
            "with_common_nonequal_time"
        ] = False  # this is to pass for the common Class to setup the numbers of loops (22 and 13 gathered by default)

        if self.config["with_nonequal_time"]:

            self.config[
                "with_common_nonequal_time"
            ] = True  # this is to pass for the common Class to setup the numbers of loops (22 and 13 seperated since they have different time dependence)

            if self.config["skycut"] > 1:
                raise Exception("Nonequal time correlator available only for skycut = 1. ")
            try:
                self.config["z1"]
                self.config["z2"]
            except:
                print("Please specify 'z1' and 'z2' for nonequaltime correlator. ")

            self.config["with_time"] = False
            self.config["with_bias"] = False

        if self.config["with_AP"]:
            if self.config["DA_AP"] is None:
                raise Exception("You asked to apply the AP effect. Please specify 'DA_AP'.")
            if self.config["H_AP"] is None:
                raise Exception("You asked to apply the AP effect. Please specify 'H_AP'.")
            if self.config["skycut"] == 1:
                if isinstance(self.config["DA_AP"], list):
                    self.config["DA_AP"] = self.config["DA_AP"][0]
                if isinstance(self.config["H_AP"], list):
                    self.config["H_AP"] = self.config["H_AP"][0]

        if self.config["with_window"]:

            def is_conflict_window(windowCf):
                try:
                    test = np.loadtxt(windowCf)
                    if self.config["with_cf"]:
                        self.windowPk = None
                except IOError:
                    print(
                        "You asked to apply a mask. Please specify a correct path to the configuration space window file."
                    )
                    raise

            if self.config["skycut"] == 1:
                if isinstance(self.config["windowCf"], list):
                    self.config["windowCf"] = self.config["windowCf"][0]
                if isinstance(self.config["windowPk"], list):
                    self.config["windowPk"] = self.config["windowPk"][0]
                is_conflict_window(self.config["windowCf"])
            elif self.config["skycut"] > 1:
                for windowCf in self.config["windowCf"]:
                    if windowCf is not None:
                        is_conflict_window(windowCf)
        else:
            self.config["windowPk"] = None
            self.config["windowCf"] = None

        if self.config["with_redshift_bin"]:
            self.config["with_bias"] = False
            self.config["with_time"] = False
            self.config[
                "with_cf"
            ] = True  # even for the Pk, we first do the line-of-sight integral in configuration space, then Fourier transform the integrated Cf to get the integrated Pk
            # self.config["with_common_nonequal_time"] = True # approximating 13 and 22 loop time to be the same, see Projection.redshift()

            def is_conflict_zz(zz, nz):
                if zz is None or nz is None:
                    pass  # raise Exception("You asked to account for the galaxy counts distribution over a redshift bins. Please provide a distribution \'nz\' and corresponding \'zz\'. ")
                elif len(zz) != len(nz):
                    raise Exception("Please provide 'nz' and corresponding 'zz' of the same length. ")

            if self.config["skycut"] == 1:
                is_conflict_zz(self.config["zz"], self.config["nz"])
            elif self.config["skycut"] > 1:
                self.config["zz"] = np.asarray(self.config["zz"])
                self.config["nz"] = np.asarray(self.config["nz"])
                # print (len(self.config["zz"]), len(self.config["nz"]))
                if len(self.config["zz"]) == self.config["skycut"] and len(self.config["nz"]) == self.config["skycut"]:
                    for zz, nz in zip(self.config["zz"], self.config["nz"]):
                        is_conflict_zz(zz, nz)
                else:
                    raise Exception(
                        "Please provide as many 'nz' with corresponding 'zz' (in a list) as the corresponding skycuts. "
                    )
        else:
            self.config["zz"] = None
            self.config["nz"] = None

        # if self.config["with_quintessence"]: self.config["with_exact_time"] = True

    def setcosmo(self, cosmo_dict, module="class"):

        if module is "class":

            from classy import Class

            # Not sure this is useful: does class read z_max_pk?
            if self.config["skycut"] == 1:
                if self.config["with_redshift_bin"]:
                    zmax = max(self.config["zz"])
                else:
                    zmax = self.config["z"]
            elif self.config["skycut"] > 1:
                if self.config["with_redshift_bin"]:
                    maxbin = np.argmax(self.config["z"])
                    zmax = max(self.config["zz"][maxbin])
                else:
                    zmax = max(self.config["z"])

            cosmo_dict_local = cosmo_dict.copy()
            if self.config["with_bias"]:
                del cosmo_dict_local["bias"]  # Class does not like dictionary with keys other than the ones it reads...

            M = Class()
            M.set(cosmo_dict_local)
            M.set({"output": "mPk", "P_k_max_h/Mpc": 100.0, "z_max_pk": zmax})
            M.compute()

            cosmo = {}

            if self.config["with_bias"]:
                try:
                    cosmo["bias"] = cosmo_dict["bias"]
                except:
                    print("Please specify 'bias'.")
                    raise

            if self.config["skycut"] == 1:
                zfid = self.config["z"]
            elif self.config["skycut"] > 1:
                zfid = self.config["z"][self.config["skycut"] // 2]

            cosmo["k11"] = np.logspace(-5, 100.0, 2000)  # k in h/Mpc
            cosmo["P11"] = np.array([M.pk_lin(k * M.h(), zfid) * M.h() ** 3 for k in cosmo["k11"]])  # P(k) in (Mpc/h)**3

            if self.config["skycut"] == 1:
                if self.config["multipole"] is not 0:
                    cosmo["f"] = M.scale_independent_growth_factor_f(self.config["z"])
                if self.config["with_nonequal_time"]:
                    cosmo["D"] = M.scale_independent_growth_factor(self.config["z"])
                    cosmo["D1"] = M.scale_independent_growth_factor(self.config["z1"])
                    cosmo["D2"] = M.scale_independent_growth_factor(self.config["z2"])
                    cosmo["f1"] = M.scale_independent_growth_factor_f(self.config["z1"])
                    cosmo["f2"] = M.scale_independent_growth_factor_f(self.config["z2"])
                if self.config["with_exact_time"] or self.config["with_quintessence"]:
                    cosmo["z"] = self.config["z"]
                    cosmo["Omega0_m"] = M.Omega0_m()
                    try:
                        cosmo["w0_fld"] = cosmo_dict["w0_fld"]
                    except:
                        pass
                if self.config["with_AP"]:
                    cosmo["DA"] = M.angular_distance(self.config["z"]) * M.Hubble(0.0)
                    cosmo["H"] = M.Hubble(self.config["z"]) / M.Hubble(0.0)

            elif self.config["skycut"] > 1:
                if self.config["multipole"] is not 0:
                    cosmo["f"] = np.array([M.scale_independent_growth_factor_f(z) for z in self.config["z"]])
                cosmo["D"] = np.array([M.scale_independent_growth_factor(z) for z in self.config["z"]])
                if self.config["with_AP"]:
                    cosmo["DA"] = np.array([M.angular_distance(z) * M.Hubble(0.0) for z in self.config["z"]])
                    cosmo["H"] = np.array([M.Hubble(z) / M.Hubble(0.0) for z in self.config["z"]])

            if self.config["with_redshift_bin"]:

                def comoving_distance(z):
                    return M.angular_distance(z) * (1 + z) * M.h()

                if self.config["skycut"] == 1:
                    cosmo["D"] = M.scale_independent_growth_factor(self.config["z"])
                    cosmo["Dz"] = np.array([M.scale_independent_growth_factor(z) for z in self.config["zz"]])
                    cosmo["fz"] = np.array([M.scale_independent_growth_factor_f(z) for z in self.config["zz"]])
                    cosmo["rz"] = np.array([comoving_distance(z) for z in self.config["zz"]])

                elif self.config["skycut"] > 1:
                    cosmo["Dz"] = np.array(
                        [[M.scale_independent_growth_factor(z) for z in zz] for zz in self.config["zz"]]
                    )
                    cosmo["fz"] = np.array(
                        [[M.scale_independent_growth_factor_f(z) for z in zz] for zz in self.config["zz"]]
                    )
                    cosmo["rz"] = np.array([[comoving_distance(z) for z in zz] for zz in self.config["zz"]])

            if self.config["with_quintessence"]:
                # starting deep inside matter domination and evolving to the total adiabatic linear power spectrum.
                # This does not work in the general case, e.g. with massive neutrinos (okish for minimal mass though)
                # This does not work for multi skycuts nor 'with_redshift_bin': True. # eventually to code up
                zm = 5.0  # z in matter domination

                def scale_factor(z):
                    return 1 / (1.0 + z)

                Omega0_m = cosmo["Omega0_m"]
                w = cosmo["w0_fld"]
                GF = GreenFunction(Omega0_m, w=w, quintessence=True)
                Dq = GF.D(scale_factor(zfid)) / GF.D(scale_factor(zm))
                Dm = M.scale_independent_growth_factor(zfid) / M.scale_independent_growth_factor(zm)
                cosmo["P11"] *= (
                    Dq ** 2
                    / Dm ** 2
                    * (1 + (1 + w) / (1.0 - 3 * w) * (1 - Omega0_m) / Omega0_m * (1 + zm) ** (3 * w)) ** 2
                )  # 1611.07966 eq. (4.15)
                cosmo["f"] = GF.fplus(1 / (1.0 + cosmo["z"]))

            if self.config["with_nnlo_counterterm"] or self.config["with_nnlo_higher_derivative"]:
                EH_dict = {
                    "Omega0_b": M.Omega_b(),
                    "Omega0_m": M.Omega0_m(),
                    "h": M.h(),
                    "A_s": M.get_current_derived_parameters(["A_s"]),
                    "n_s": M.n_s(),
                    "T_cmb": M.T_cmb(),
                    "D": M.scale_independent_growth_factor(self.config["z"]),
                }
                cosmo["EH"] = EH_dict
            def get_smooth_wiggle_resc(kk, pk, alpha_rs=1.): # k [h/Mpc], pk [(Mpc/h)**3]
                from scipy.fftpack import dst
                kp = np.linspace(1.e-7, 7, 2**16)   # 1/Mpc
                ilogpk = interp1d(np.log(kk * M.h()), np.log(pk / M.h()**3), fill_value="extrapolate") # Mpc**3
                lnkpk = np.log(kp) + ilogpk(np.log(kp))
                harmonics = dst(lnkpk, type=2, norm='ortho')
                odd, even = harmonics[::2], harmonics[1::2]
                nn = np.arange(0, odd.shape[0], 1)
                nobao = np.delete(nn, np.arange(120, 240,1))
                smooth_odd = interp1d(nn, odd, kind='cubic')(nobao)
                smooth_even = interp1d(nn, even, kind='cubic')(nobao)
                smooth_odd = interp1d(nobao, smooth_odd, kind='cubic')(nn)
                smooth_even = interp1d(nobao, smooth_even, kind='cubic')(nn)
                smooth_harmonics =  np.array([[o, e] for (o, e) in zip(smooth_odd, smooth_even)]).reshape(-1)
                smooth_lnkpk = dst(smooth_harmonics, type=3, norm='ortho')
                smooth_pk = np.exp(smooth_lnkpk) / kp
                wiggle_pk = np.exp(ilogpk(np.log(kp))) - smooth_pk
                spk = interp1d(kp, smooth_pk, bounds_error=False)(kk * M.h()) * M.h()**3 # (Mpc/h)**3
                wpk_resc = interp1d(kp, wiggle_pk, bounds_error=False)(alpha_rs * kk * M.h()) * M.h()**3 # (Mpc/h)**3 # wiggle rescaling
                kmask = np.where(kk < 1.02)[0]
                return kk[kmask], spk[kmask], pk[kmask] #spk[kmask]+wpk_resc[kmask]
            # print(cosmo["Omega0_m"], cosmo["z"])
            return cosmo
        
        # wiggle-no-wiggle split # algo: 1003.3999; details: 2004.10607
        
    
        if self.c["with_nnlo_counterterm"]: cosmo["kk"], cosmo["Psmooth"], cosmo["pk_lin"] = get_smooth_wiggle_resc(cosmo["kk"], cosmo["pk_lin"])
    
        return cosmo
        
    def setPS_SF(self, init=False, factor_m=None):
        
        if self.config["skycut"] == 1:
            # start = time.time()
            self.bird = Bird(
                self.cosmo,
                with_bias=self.config["with_bias"],
                with_stoch=self.config["with_stoch"],
                with_nnlo_counterterm=self.config["with_nnlo_counterterm"],
                co=self.co,
            )
            self.nonlinear.PsCf(self.bird)
            if self.config["with_bias"]:
                self.bird.setPsCf(self.bias)
            else:
                self.bird.setPsCfl()
            if self.config["with_nonequal_time"]:
                self.bird.settime(self.cosmo)  # set D1*D2 / D1**2*D2**2 / 0.5 (D1**2*D2 + D2**2*D1) on 11 / 2    2 / 13   
            # end = time.time()
            # print(end - start)
            # start = time.time()
            if self.config["with_resum"]:
                if self.config["with_cf"]:
                    self.resum.PsCf(self.bird)
                else:
                    self.resum.Ps(self.bird, makeIR=True, makeQ=False, setPs=False, init=True)
                        
            # end = time.time()
            # print(end - start)
                        
        elif self.config["skycut"] > 1:
            if self.config["with_time"]:  # if all skycuts have same redshift
                cosmoi = deepcopy(self.cosmo)
                cosmoi["f"] = self.cosmo["f"][0]
                cosmoi["D"] = self.cosmo["D"][0]
                cosmoi["z"] = self.config["z"][0]
                if self.config["with_AP"]:
                    cosmoi["DA"] = self.cosmo["DA"][0]
                    cosmoi["H"] = self.cosmo["H"][0]
                self.bird = Bird(
                    cosmoi,
                    with_bias=False,
                    with_stoch=self.config["with_stoch"],
                    with_nnlo_counterterm=self.config["with_nnlo_counterterm"],
                    co=self.co,
                )
                self.nonlinear.PsCf(self.bird)
                self.bird.setPsCfl()
                if self.config["with_resum"]:
                    if self.config["with_cf"]:
                        self.resum.PsCf(self.bird)
                    else:
                        self.resum.Ps(self.bird, makeIR=True, makeQ=False, setPs=False, init=True)
        else:
            self.birds = []
            cosmoi = deepcopy(self.cosmo)
        
            def mycycle(skycut, first=0, L=None):
                if L is None:
                    L = [i for i in range(skycut)]
                if (skycut % 2) == 0:
                    first = skycut // 2
                else:
                    if first == 0:
                        first = (skycut + 1) // 2
                    else:
                        first = skycut // 2
                return [item for i, item in enumerate(L + L) if i < skycut + first and first <= i]
        
            zbins = mycycle(self.config["skycut"], first=2)  # cycle to get the middle redshift
        
            for i in zbins:
                cosmoi["f"], cosmoi["D"], cosmoi["z"] = self.cosmo["f"][i], self.cosmo["D"][i], self.config["z"][i]
                if self.config["with_AP"]:
                    cosmoi["DA"], cosmoi["H"] = self.cosmo["DA"][i], self.cosmo["H"][i]
        
                if i == zbins[0]:
                    self.bird = Bird(
                        cosmoi,
                        with_bias=False,
                        with_stoch=self.config["with_stoch"],
                        with_nnlo_counterterm=self.config["with_nnlo_counterterm"],
                        co=self.co,
                    )
                    self.nonlinear.PsCf(self.bird)
                    self.bird.setPsCfl()
                    if self.config["with_resum"]:
                        self.resum.Ps(self.bird, makeIR=True, makeQ=False, setPs=False, init=True)
                    self.birds.append(self.bird)
                else:
                    birdi = deepcopy(self.bird)
                    birdi.settime(cosmoi)  # set new cosmo (in particular, f), and rescale by (Dnew/Dold)**(2    p)
                    if self.config["with_resum"]:
                        if self.config["with_cf"]:
                            self.resum.PsCf(birdi, makeIR=False, makeQ=True, setPs=False, setCf=True)
            if self.config["with_resum"]:
                if self.config["with_cf"]:
                    self.resum.PsCf(self.birds[0], makeIR=False, makeQ=False, setPs=False, setCf=True)
        
            self.birds = mycycle(self.config["skycut"], first=0, L=self.birds)  # cycle back the birds
                
    def setShapefit_full(self, Plin, factor_m = None, kmode=None, factor_a = 0.6, factor_kp = 0.03, init = False, redindex = 0, sigma8_ratio = None):
        if kmode is None:
            kmode = self.correlator.co.k
        if sigma8_ratio is None:
            sigma8_ratio = 1.0
            
        if init == True:
            num = 21
            factor_m = np.linspace(-0.15, 0.15, num)
            # template = np.load('../fitting_codes/template.npy')
            # num_f = 3
            # num_a = 3
            # num_kp = 3
            # num_skycut = np.int32(self.config['skycut'])
            # factor_m = np.linspace(-0.15, 0.15, num_f)
            # factor_a = np.linspace(0.1, 0.9, num_a)
            # factor_kp = np.linspace(0.01, 0.09, num_kp)
            
            # grid = np.concatenate((factor_m.reshape(1, -1), factor_a.reshape(1, -1), factor_kp.reshape(1, -1)), axis = 0)
            
            IRPs11_all = []
            IRPsct_all = []
            IRPsloop_all = []
            P11l_all = []
            Pctl_all = []
            Ploopl_all = []
            # scale = []
            # sigma8_fid = np.trapz(Plin*kmode**2*(3*(np.sin(kmode*8)-kmode*8*np.cos(kmode*8))/(kmode*8)**3)**2/(2.0*np.pi**2), x=kmode)
            if self.config['skycut'] > 1:
                for i in range(len(self.config['skycut'])):
                    IRPs11_all.append([])
                    IRPsct_all.append([])
                    IRPsloop_all.append([])
                    P11l_all.append([])
                    Pctl_all.append([])
                    Ploopl_all.append([])
                    # scale.append([])
            
            # index_f = 0
            # index_a = 0
            # index_kp = 0
            # index_skycut = 0
            # IRPs11_all = np.zeros(shape=(num_skycut, num_f, num_a, num_kp, self.co.Nl, self.co.Nn, self.co.Nk))
            # IRPsct_all = np.zeros(shape=(num_skycut, num_f, num_a, num_kp, self.co.Nl, self.co.Nn, self.co.Nk))
            # IRPsloop_all = np.zeros(shape=(num_skycut, num_f, num_a, num_kp, self.co.Nl, self.co.Nloop, self.co.Nn, self.co.Nk))
            # Ploopl_all = np.zeros(shape=(num_skycut, num_f, num_a, num_kp, self.co.Nl, self.co.Nloop, self.co.Nk))
            # P11l_all = np.empty(shape=(num_skycut, num_f, num_a, num_kp, self.co.Nl, self.co.N11, self.co.Nk))
            # Pctl_all = np.empty(shape=(num_skycut, num_f, num_a, num_kp, self.co.Nl, self.co.Nct, self.co.Nk))
            
            for i in range(num):
                m = factor_m[i]
            # for i in range(num_f*num_a*num_kp*num_skycut):
                # m = factor_m[index_f]
                # a = factor_a[index_a]
                # kp = factor_kp[index_kp]
                
                # factor_a = -0.294*m+0.591
                # factor_kp = 0.024*m+0.038
                # factor_a = -0.1889*m+0.5006
                # factor_kp = 0.0259*m+0.0364
                ratio = np.exp(m/factor_a*np.tanh(factor_a*np.log(kmode/factor_kp)))
                # ratio = np.exp(m/a*np.tanh(a*np.log(kmode/kp)))
                # sigma8_new = np.trapz(Plin*ratio*kmode**2*(3*(np.sin(kmode*8)-kmode*8*np.cos(kmode*8))/(kmode*8)**3)**2/(2.0*np.pi**2), x=kmode)
                # ratio = np.exp(m/(factor_a)*np.tanh(factor_a*np.log(kmode/factor_kp)))*np.heaviside(factor_kp-kmode, 0.5) + np.exp(m/(factor_a)*np.arctan(factor_a*np.log(kmode/factor_kp)))*np.heaviside(kmode - factor_kp, 0.5)
                self.cosmo["P11"] = Plin*ratio
                # print(m, np.trapz(self.cosmo["P11"]*kmode**2*(3*(np.sin(kmode*8)-kmode*8*np.cos(kmode*8))/(kmode*8)**3)**2/(2.0*np.pi**2), x=kmode))
                self.setPS_SF(init = init)
                
                # IRPs11_all[index_skycut, index_f, index_a, index_kp] = self.bird.IRPs11
                # IRPsct_all[index_skycut, index_f, index_a, index_kp] = self.bird.IRPsct
                # IRPsloop_all[index_skycut, index_f, index_a, index_kp] = self.bird.IRPsloop
                # P11l_all[index_skycut, index_f, index_a, index_kp] = self.bird.P11l
                # Pctl_all[index_skycut, index_f, index_a, index_kp] = self.bird.Pctl
                # Ploopl_all[index_skycut, index_f, index_a, index_kp] = self.bird.Ploopl
                
                # print(index_skycut, index_kp, index_a, index_f, kp, a, m)
                
                # index_skycut += 1
                # if index_skycut == num_skycut:
                #     index_skycut = 0
                #     index_kp += 1
                
                # if index_kp == num_kp:
                #     index_kp = 0
                #     index_a += 1
                    
                # if index_a == num_a:
                #     index_a = 0
                #     index_f += 1
                    
                if self.config['skycut'] == 1:
                    
                    # scale.append(np.trapz(self.cosmo["P11"]*kmode**2*(3*(np.sin(kmode*8)-kmode*8*np.cos(kmode*8))/(kmode*8)**3)**2/(2.0*np.pi**2), x=kmode))
                    # scale2n = np.concatenate((2 * [self.co.Na * [((scale[i]/sigma8_fid)**2) ** (n + 1)] for n in range(self.co.NIR)]))
                    IRPs11_all.append(self.bird.IRPs11)
                    IRPsct_all.append(self.bird.IRPsct)
                    IRPsloop_all.append(self.bird.IRPsloop)
                    # print(np.min(self.bird.C11), np.max(self.bird.C11), np.min(self.bird.Pin), np.max(self.bird.Pin))
                    # IRPs11_all.append(np.einsum('n, lnk-> lnk', (scale[i]/sigma8_fid)**2*scale2n, self.bird.IRPs11))
                    # IRPsct_all.append(np.einsum('n, lnk-> lnk', (scale[i]/sigma8_fid)**2*scale2n, self.bird.IRPsct))
                    # IRPsloop_all.append(np.einsum('n, lmnk-> lmnk', (scale[i]/sigma8_fid)**4*scale2n, self.bird.IRPsloop))
                    P11l_all.append(self.bird.P11l)
                    Ploopl_all.append(self.bird.Ploopl)
                    Pctl_all.append(self.bird.Pctl)
                    # print(np.sqrt(scale[i]))
                else:
                    for i in range(len(self.config['skycut'])):
                        IRPs11_all[i].append(self.birds[i].IRPs11)
                        IRPsct_all[i].append(self.birds[i].IRPsct)
                        IRPsloop_all[i].append(self.birds[i].IRPsloop)
                        P11l_all[i].append(self.birds[i].P11l)
                        Pctl_all[i].append(self.birds[i].Pctl)
                        Ploopl_all[i].append(self.birds[i].Ploopl)
                        
                print('Finish ' + str(i+1) + ' iteration(s) for m = ' + str(m) + '.')
                
            self.IRPs11_interp = []
            self.IRPsct_interp = []
            self.IRPsloop_interp = []
            self.P11l_interp = []
            self.Pctl_interp = []
            self.Ploopl_interp = []
            if self.config['skycut'] > 1:
                for i in range(len(self.config['skycut'])):
                    self.IRPs11_interp.append([])
                    self.IRPsct_interp.append([])
                    self.IRPsloop_interp.append([])
                    self.P11l_interp.append([])
                    self.Pctl_interp.append([])
                    self.Ploopl_interp.append([])
            
            # for i in range(num_skycut):
                # self.IRPs11_interp.append(RegularGridInterpolator(grid, np.array(IRPs11_all[i]), bounds_error=True))
                # self.IRPsct_interp.append(RegularGridInterpolator(grid, np.array(IRPsct_all[i]), bounds_error=True))
                # self.IRPsloop_interp.append(RegularGridInterpolator(grid, np.array(IRPsloop_all[i]), bounds_error=True))
                # self.P11l_interp.append(RegularGridInterpolator(grid, np.array(P11l_all[i]), bounds_error=True))
                # self.Pctl_interp.append(RegularGridInterpolator(grid, np.array(Pctl_all[i]), bounds_error=True))
                # self.Ploopl_interp.append(RegularGridInterpolator(grid, np.array(Ploopl_all[i]), bounds_error=True))
                
                #         scale[i].append(np.trapz(self.cosmo["P11"]*kmode**2*(3*(np.sin(kmode*8)-kmode*8*np.cos(kmode*8))/(kmode*8)**3)**2/(2.0*np.pi**2), x=kmode))
            
            if self.config['skycut'] == 1:
                # print(np.shape(np.array(IRPs11_all)))
                self.IRPs11_interp = interp1d(factor_m, np.array(IRPs11_all), axis = 0, bounds_error=True)
                self.IRPsct_interp = interp1d(factor_m, np.array(IRPsct_all), axis = 0, bounds_error=True)
                self.IRPsloop_interp = interp1d(factor_m, np.array(IRPsloop_all), axis = 0, bounds_error=True)
                self.P11l_interp = interp1d(factor_m, np.array(P11l_all), axis = 0, bounds_error=True)
                self.Pctl_interp = interp1d(factor_m, np.array(Pctl_all), axis = 0, bounds_error=True)
                self.Ploopl_interp = interp1d(factor_m, np.array(Ploopl_all), axis = 0, bounds_error=True)
            #     self.scale_interp = interp1d(factor_m, np.sqrt(np.array(scale)/scale[np.int32((num-1)/2)]), axis = 0, bounds_error=True)
            else:
                # self.IRPs11_interp = []
                # self.IRPsct_interp = []
                # self.IRPsloop_interp = []
                for i in range(len(self.config['skycut'])):
                    self.IRPs11_interp[i] = interp1d(factor_m, np.array(IRPs11_all[i]), axis = 0, bounds_error=True)
                    self.IRPsct_interp[i] = interp1d(factor_m, np.array(IRPsct_all[i]), axis=0, bounds_error=True)
                    self.IRPsloop_interp[i] = interp1d(factor_m, np.array(IRPsloop_all[i]), axis=0, bounds_error=True)
                    self.P11l_interp[i] = interp1d(factor_m, np.array(P11l_all[i]), axis = 0, bounds_error=True)
                    self.Pctl_interp[i] = interp1d(factor_m, np.array(Pctl_all[i]), axis = 0, bounds_error=True)
                    self.Ploopl_interp[i] = interp1d(factor_m, np.array(Ploopl_all[i]), axis = 0, bounds_error=True)
            #         self.scale_interp[i] = interp1d(factor_m, np.sqrt(np.array(scale[i])/scale[i][np.int32((num-1)/2)]), axis = 0, bounds_error=True)
        else:
            # param = np.array([factor_m, factor_a[0], factor_kp[0]])
            # print(param)
            
            # self.bird.IRPs11 = np.float64(self.IRPs11_interp[redindex](param)[0])
            # self.bird.IRPsct = np.float64(self.IRPsct_interp[redindex](param)[0])
            # self.bird.IRPsloop = np.float64(self.IRPsloop_interp[redindex](param)[0])
            # self.bird.P11l = np.float64(self.P11l_interp[redindex](param)[0])
            # self.bird.Pctl = np.float64(self.Pctl_interp[redindex](param)[0])
            # self.bird.Ploopl = np.float64(self.Ploopl_interp[redindex](param)[0])
            # self.resum.Ps(self.bird, makeIR=False, makeQ=True, setPs=True, init=False)
            
            
            # ratio = np.exp(factor_m/factor_a*np.tanh(factor_a*np.log(kmode/factor_kp)))
            # self.setPS_SF(init=False, factor_m = factor_m)
            if self.config['skycut'] == 1:
                self.bird.IRPs11 = self.IRPs11_interp(factor_m)
                self.bird.IRPsct = self.IRPsct_interp(factor_m)
                self.bird.IRPsloop = self.IRPsloop_interp(factor_m)
                
                sigma2n = np.concatenate((2 * [self.co.Na * [sigma8_ratio ** (n + 1)] for n in range(self.co.NIR)]))
                self.bird.IRPs11 = np.einsum("n,lnk->lnk", sigma8_ratio * sigma2n, self.bird.IRPs11)
                self.bird.IRPsct = np.einsum("n,lnk->lnk", sigma8_ratio * sigma2n, self.bird.IRPsct)
                self.bird.IRPsloop = np.einsum("n,lmnk->lmnk", sigma8_ratio ** 2 * sigma2n, self.bird.IRPsloop)
                
                self.bird.P11l = self.P11l_interp(factor_m)
                self.bird.Pctl = self.Pctl_interp(factor_m)
                self.bird.Ploopl = self.Ploopl_interp(factor_m)
                
                self.bird.P11l = self.bird.P11l*sigma8_ratio
                self.bird.Pctl = self.bird.Pctl*sigma8_ratio
                self.bird.Ploopl = self.bird.Ploopl*sigma8_ratio**2
                
                self.resum.Ps(self.bird, makeIR=False, makeQ=True, setPs=True, init=False)
            else:
                self.birds[redindex].IRPs11 = self.IRPs11_interp[redindex](factor_m)
                self.birds[redindex].IRPsct = self.IRPsct_interp[redindex](factor_m)
                self.birds[redindex].IRPsloop = self.IRPsloop_interp[redindex](factor_m)
                self.birds[redindex].P11l = self.P11l_interp(factor_m)
                self.birds[redindex].Pctl = self.Pctl_interp(factor_m)
                self.birds[redindex].Ploopl = self.Ploopl_interp(factor_m)
                self.resum.Ps(self.birds[redindex], makeIR=False, makeQ=True, setPs=True, init=False)
    


class BiasCorrelator(Correlator):
    """
    Class to load pre-computed correlator
    """

    def __init__(self, config_dict=None, load_engines=False):
        Correlator.__init__(self, config_dict, load_engines=load_engines)


def translate_catalog_to_dict(catalog):
    newdict = dict.fromkeys(catalog)
    for key, option in zip(catalog, catalog.values()):
        newdict[key] = option.value
    return newdict


def typename(onetype):
    if isinstance(onetype, tuple):
        return [t.__name__ for t in onetype]
    else:
        return [onetype.__name__]
    


class Option(object):
    def __init__(self, config_name, config_type, config_list=None, description="", default=None, verbose=False):

        self.verbose = verbose
        self.name = config_name
        self.type = config_type
        self.list = config_list
        self.description = description
        self.default = default
        self.value = None

    def check(self, config_key, config_value):
        is_config = False
        if self.verbose:
            print("'%s': '%s'" % (config_key, config_value))
        if isinstance(config_value, self.type):
            if self.list is None:
                is_config = True
            elif isinstance(config_value, str):
                if any(config_value in o for o in self.list):
                    is_config = True
            elif isinstance(config_value, (int, float, bool)):
                if any(config_value == o for o in self.list):
                    is_config = True
        if is_config:
            self.value = config_value
        else:
            self.error()
        return is_config

    def error(self):
        if self.list is None:
            try:
                raise Exception(
                    "Input error in '%s'; input configs: %s. Check Correlator.info() in any doubt."
                    % (self.name, typename(self.type))
                )
            except Exception as e:
                print(e)
        else:
            try:
                raise Exception(
                    "Input error in '%s'; input configs: %s. Check Correlator.info() in any doubt."
                    % (self.name, self.list)
                )
            except Exception as e:
                print(e)
                
class PowerToCorrelation(ABC):
    """Generic class for converting power spectra to correlation functions
    Using a class based method as there might be multiple implementations and
    some of the implementations have state.
    """

    def __init__(self, ell=0):
        self.ell = ell

    def __call__(self, ks, pk, ss):
        """Generates the correlation function
        Parameters
        ----------
        ks : np.ndarray
            The k values for the power spectrum data. *Assumed to be in log space*
        pk : np.ndarray
            The P(k) values
        ss : np.nparray
            The distances to calculate xi(s) at.
        Returns
        -------
        xi : np.ndarray
            The correlation function at the specified distances
        """
        raise NotImplementedError()
    
class PowerToCorrelationSphericalBessel(PowerToCorrelation):
    def __init__(self, qs=None, ell=15, low_ring=True, fourier=True):

        """
        From Stephen Chen. Class to perform spherical bessel transforms via FFTLog for a given set of qs, ie.
        the untransformed coordinate, up to a given order L in bessel functions (j_l for l
        less than or equal to L. The point is to save time by evaluating the Mellin transforms
        u_m in advance.
        Does not use fftw as in spherical_bessel_transform_fftw.py, which makes it convenient
        to evaluate the generalized correlation functions in qfuncfft, as there aren't as many
        ffts as in LPT modules so time saved by fftw is minimal when accounting for the
        startup time of pyFFTW.
        Based on Yin Li's package mcfit (https://github.com/eelregit/mcfit)
        with the above modifications.
        Taken from velocileptors.
        """

        if qs is None:
            qs = np.logspace(-4, np.log(5.0), 2000)

        # numerical factor of sqrt(pi) in the Mellin transform
        # if doing integral in fourier space get in addition a factor of 2 pi / (2pi)^3
        if not fourier:
            self.sqrtpi = np.sqrt(np.pi)
        else:
            self.sqrtpi = np.sqrt(np.pi) / (2 * np.pi**2)

        self.q = qs
        self.ell = ell

        self.Nx = len(qs)
        self.Delta = np.log(qs[-1] / qs[0]) / (self.Nx - 1)

        self.N = 2 ** (int(np.ceil(np.log2(self.Nx))) + 1)
        self.Npad = self.N - self.Nx
        self.pads = np.zeros((self.N - self.Nx) // 2)
        self.pad_iis = np.arange(self.Npad - self.Npad // 2, self.N - self.Npad // 2)

        # Set up the FFTLog kernels u_m up to, but not including, L
        ms = np.arange(0, self.N // 2 + 1)
        self.ydict = {}
        self.udict = {}
        self.qdict = {}

        if low_ring:
            for ll in range(self.ell + 1):
                q = max(0, 1.5 - ll)
                lnxy = self.Delta / np.pi * np.angle(self.UK(ll, q + 1j * np.pi / self.Delta))  # ln(xmin*ymax)
                ys = np.exp(lnxy - self.Delta) * qs / (qs[0] * qs[-1])
                us = self.UK(ll, q + 2j * np.pi / self.N / self.Delta * ms) * np.exp(-2j * np.pi * lnxy / self.N / self.Delta * ms)

                self.ydict[ll] = ys
                self.udict[ll] = us
                self.qdict[ll] = q

        else:
            # if not low ring then just set x_min * y_max = 1
            for ll in range(self.ell + 1):
                q = max(0, 1.5 - ll)
                ys = np.exp(-self.Delta) * qs / (qs[0] * qs[-1])
                us = self.UK(ll, q + 2j * np.pi / self.N / self.Delta * ms)

                self.ydict[ll] = ys
                self.udict[ll] = us
                self.qdict[ll] = q

    def __call__(self, ks, fq, ss, damping=0.25, nu=None):
        """
        The workhorse of the class. Spherical Hankel Transforms fq on coordinates self.q.
        """
        if nu is None:
            nu = self.ell

        fq = fq * np.exp(-(ks**2) * damping**2)

        q = self.qdict[nu]
        y = self.ydict[nu]
        f = np.concatenate((self.pads, self.q ** (3 - q) * fq, self.pads))

        fks = np.fft.rfft(f)
        gks = self.udict[nu] * fks
        gs = np.fft.hfft(gks) / self.N

        return np.real((1j) ** nu * splev(ss, splrep(y, y ** (-q) * gs[self.pad_iis])))

    def UK(self, nu, z):
        """
        The Mellin transform of the spherical bessel transform.
        """
        return self.sqrtpi * np.exp(np.log(2) * (z - 2) + loggamma(0.5 * (nu + z)) - loggamma(0.5 * (3 + nu - z)))

    def update_tilt(self, nu, tilt):
        """
        Update the tilt for a particular nu. Assume low ring coordinates.
        """
        q = tilt
        ll = nu

        ms = np.arange(0, self.N // 2 + 1)
        lnxy = self.Delta / np.pi * np.angle(self.UK(ll, q + 1j * np.pi / self.Delta))  # ln(xmin*ymax)
        ys = np.exp(lnxy - self.Delta) * self.q / (self.q[0] * self.q[-1])
        us = self.UK(ll, q + 2j * np.pi / self.N / self.Delta * ms) * np.exp(-2j * np.pi * lnxy / self.N / self.Delta * ms)

        self.ydict[ll] = ys
        self.udict[ll] = us
        self.qdict[ll] = q

    def loginterp(
        x,
        y,
        yint=None,
        side="both",
        lorder=9,
        rorder=9,
        lp=1,
        rp=-2,
        ldx=1e-6,
        rdx=1e-6,
        interp_min=-12,
        interp_max=12,
        Nint=10**5,
        verbose=False,
        option="B",
    ):
        """
        Extrapolate function by evaluating a log-index of left & right side.
        From Chirag Modi's CLEFT code at
        https://github.com/modichirag/CLEFT/blob/master/qfuncpool.py
        The warning for divergent power laws on both ends is turned off. To turn back on uncomment lines 26-33.
        """

        if yint is None:
            yint = InterpolatedUnivariateSpline(x, y, k=5)
        if side == "both":
            side = "lr"

        # Make sure there is no zero crossing between the edge points
        # If so assume there can't be another crossing nearby

        if np.sign(y[lp]) == np.sign(y[lp - 1]) and np.sign(y[lp]) == np.sign(y[lp + 1]):
            l = lp
        else:
            l = lp + 2

        if np.sign(y[rp]) == np.sign(y[rp - 1]) and np.sign(y[rp]) == np.sign(y[rp + 1]):
            r = rp
        else:
            r = rp - 2

        lneff = derivative(yint, x[l], dx=x[l] * ldx, order=lorder) * x[l] / y[l]
        rneff = derivative(yint, x[r], dx=x[r] * rdx, order=rorder) * x[r] / y[r]

        # print(lneff, rneff)

        # uncomment if you like warnings.
        # if verbose:
        #    if lneff < 0:
        #        print( 'In function - ', inspect.getouterframes( inspect.currentframe() )[2][3])
        #        print('WARNING: Runaway index on left side, bad interpolation. Left index = %0.3e at %0.3e'%(lneff, x[l]))
        #    if rneff > 0:
        #        print( 'In function - ', inspect.getouterframes( inspect.currentframe() )[2][3])
        #        print('WARNING: Runaway index on right side, bad interpolation. Reft index = %0.3e at %0.3e'%(rneff, x[r]))

        if option == "A":

            xl = np.logspace(interp_min, np.log10(x[l]), Nint)
            xr = np.logspace(np.log10(x[r]), interp_max, Nint)
            yl = y[l] * (xl / x[l]) ** lneff
            yr = y[r] * (xr / x[r]) ** rneff
            # print(xr/x[r])

            xint = x[l + 1 : r].copy()
            yint = y[l + 1 : r].copy()
            if side.find("l") > -1:
                xint = np.concatenate((xl, xint))
                yint = np.concatenate((yl, yint))
            if side.find("r") > -1:
                xint = np.concatenate((xint, xr))
                yint = np.concatenate((yint, yr))
            yint2 = InterpolatedUnivariateSpline(xint, yint, k=5, ext=3)

        else:
            # nan_to_numb is to prevent (xx/x[l/r])^lneff to go to nan on the other side
            # since this value should be zero on the wrong side anyway
            # yint2 = lambda xx: (xx <= x[l]) * y[l]*(xx/x[l])**lneff \
            #                 + (xx >= x[r]) * y[r]*(xx/x[r])**rneff \
            #                 + (xx > x[l]) * (xx < x[r]) * interpolate(x, y, k = 5, ext=3)(xx)
            yint2 = (
                lambda xx: (xx <= x[l]) * y[l] * np.nan_to_num((xx / x[l]) ** lneff)
                + (xx >= x[r]) * y[r] * np.nan_to_num((xx / x[r]) ** rneff)
                + (xx > x[l]) * (xx < x[r]) * InterpolatedUnivariateSpline(x, y, k=5, ext=3)(xx)
            )

        return yint2
    <|MERGE_RESOLUTION|>--- conflicted
+++ resolved
@@ -1,36 +1,6 @@
 import os
 import numpy as np
 from copy import deepcopy
-<<<<<<< HEAD
-from scipy.interpolate import interp1d
-from scipy.fftpack import dst
-
-from pybird.common import Common, co
-from pybird.bird import Bird
-from pybird.nonlinear import NonLinear
-from pybird.nnlo import NNLO_higher_derivative, NNLO_counterterm
-from pybird.resum import Resum
-from pybird.projection import Projection
-from pybird.greenfunction import GreenFunction
-from pybird.fourier import FourierTransform
-from pybird.matching import Matching
-
-# ### dev mode ###
-# import importlib, pybird
-# importlib.reload(pybird.common)
-# from pybird.common import Common, co
-# importlib.reload(pybird.bird)
-# from pybird.bird import Bird
-# importlib.reload(pybird.nonlinear)
-# from pybird.nonlinear import NonLinear
-# importlib.reload(pybird.resum)
-# from pybird.resum import Resum
-# importlib.reload(pybird.matching)
-# from pybird.matching import Matching
-
-# # import pdb; pdb.set_trace()
-# ################
-=======
 from scipy.interpolate import splrep, splev, interp1d, RegularGridInterpolator, LinearNDInterpolator, InterpolatedUnivariateSpline
 import time
 from scipy.special import loggamma
@@ -66,8 +36,9 @@
 from .greenfunction import GreenFunction
 from .eisensteinhu import EisensteinHu
 from .matching import Matching
->>>>>>> e1b59122
-
+
+# # import pdb; pdb.set_trace()
+# ################
 
 class Correlator(object):
     def __init__(self, config_dict=None, load_engines=True):
@@ -1524,13 +1495,10 @@
             for config_key in config_dict:
                 if config_key == name:
                     config.check(config_key, config_dict[config_key])
-<<<<<<< HEAD
                     is_config = True
             ### Keep this warning for typos in options that are then unread...
             if not is_config:
                 raise Exception("%s is not an available configuration option. Please check correlator.info() for help. " % config_key)
-=======
->>>>>>> e1b59122
 
         # Setting unspecified configs to default value
         for (name, config) in zip(self.config_catalog, self.config_catalog.values()):
